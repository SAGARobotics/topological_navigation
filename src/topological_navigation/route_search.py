#!/usr/bin/env python

import rospy
from topological_navigation.tmap_utils import *
from strands_navigation_msgs.msg import NavRoute


class NodeToExpand(object):
    def __init__(self, name, father, current_distance, dist_to_target):
        self.name = name
        self.expanded=False
        self.father=father
        self.current_distance = current_distance
        self.dist_to_target = dist_to_target
        self.cost = self.current_distance + self.dist_to_target
        #print self.name, ":\n", "\tcurrent dist: ", self.current_distance, "\n\tdist_to_target: ", self.dist_to_target, "\n\tcost: ", self.cost

    def __repr__(self):
        return "-------\n\t Node: \n\t name:%s \n\t Father:%s \n\t current_distance:%f \n\t distance to target: %f \n\t cost %f \n" %(self.name, self.father, self.current_distance, self.dist_to_target, self.cost)


class TopologicalRouteSearch(object):

    def __init__(self, top_map) :
#        rospy.loginfo("Waiting for Topological map ...")
        self.top_map = top_map

    """
     search_route

     This function searches the route to reach the goal
    """
    def search_route(self, origin, target):
        if origin == "none" or target == "none" or origin == target:
            return None

        goal = get_node(self.top_map, target)
        orig = get_node(self.top_map, origin)
        to_expand=[]
        children=[]
        expanded=[]

        #print 'searching route from %s to %s' %(orig.name, goal.name)

        #self.get_distance_to_node(goal, orig)
        nte = NodeToExpand(orig.name, 'none', 0.0, get_distance_to_node(goal, orig))  #Node to Expand
        expanded.append(nte)
        #to_expand.append(nte)

#        exp_index=0
        cen = orig      #currently expanded node

        children = get_conected_nodes(cen) #nodes current node is connected to
        #print "children\n", children
        not_goal=True
        route_found=False
        while not_goal :
            if target in children:
                not_goal=False
                route_found=True
                cdist = get_distance_to_node(cen, goal)
                cnte = NodeToExpand(goal.name, nte.name, nte.current_distance+cdist, 0.0)  #Node to Expand
                expanded.append(cnte)
                #print "goal found"
            else :
                #print "Goal NOT found"
                for i in children:
                    been_expanded = False
                    to_be_expanded = False
                    for j in expanded:
                        # search in expanded
                        if i == j.name:
                            been_expanded = True
<<<<<<< HEAD
                            old_expand_node = j
                            # found it. skip remaining
                            break
                    if not been_expanded:
                        # not in expanded, search in to_expand
                        for j in to_expand:
                            if i == j.name:
                                been_expanded = True
                                to_be_expanded = True
                                old_expand_node = j
                                # found it. skip remaining
                                break
=======
                    for j in to_expand:
                        if i == j.name:
                            been_expanded = True
>>>>>>> a5c81f8c

                    if not been_expanded:
                        nnn = get_node(self.top_map, i)
                        tdist = get_distance_to_node(goal, nnn)
                        cdist = get_distance_to_node(cen, nnn)
                        cnte = NodeToExpand(nnn.name, nte.name, nte.current_distance+cdist, tdist)  #Node to Expand
                        to_expand.append(cnte)
                        to_expand = sorted(to_expand, key=lambda node: node.cost)
                    else:
                        nnn = get_node(self.top_map, i)
                        tdist = get_distance_to_node(goal, nnn)
                        cdist = get_distance_to_node(cen, nnn)
                        # update existing NTE with new data if a shorter route to it is found
                        if nte.current_distance+cdist < old_expand_node.current_distance:
                            old_expand_node.father = nte.name
                            old_expand_node.current_dist = nte.current_distance+cdist
                            old_expand_node.dist_to_target = tdist
                            old_expand_node.cost = old_expand_node.current_dist + old_expand_node.dist_to_target
                            if to_be_expanded:
                                # re-sort to_expand with new costs
                                to_expand = sorted(to_expand, key=lambda node: node.cost)

                if len(to_expand)>0:
                    nte = to_expand.pop(0)
                    #print 'expanding node %s (%d)' %(nte.name,len(to_expand))
                    cen =  get_node(self.top_map, nte.name)
                    expanded.append(nte)
                    children = get_conected_nodes(cen)
                else:
                    not_goal=False
                    route_found=False

        route = NavRoute()
#        print "===== RESULT ====="
        if route_found:
            steps=[]
            val = len(expanded)-1
            steps.append(expanded[val])
            next_node = expanded[val].father
            #print next_node
            while next_node != 'none':
                for i in expanded:
                    if i.name == next_node :
                        steps.append(i)
                        next_node = i.father
                        break

            steps.reverse()
            val = len(steps)
            for i in range(1, val):
                edg=get_edges_between(self.top_map, steps[i].father, steps[i].name)
                route.source.append(steps[i].father)
                route.edge_id.append(edg[0].edge_id)
                #route.append(r)

            return route
        else:
            return None<|MERGE_RESOLUTION|>--- conflicted
+++ resolved
@@ -71,12 +71,11 @@
                         # search in expanded
                         if i == j.name:
                             been_expanded = True
-<<<<<<< HEAD
                             old_expand_node = j
                             # found it. skip remaining
                             break
                     if not been_expanded:
-                        # not in expanded, search in to_expand
+                        # not in expanded, search in to_expand. can't be in both
                         for j in to_expand:
                             if i == j.name:
                                 been_expanded = True
@@ -84,11 +83,6 @@
                                 old_expand_node = j
                                 # found it. skip remaining
                                 break
-=======
-                    for j in to_expand:
-                        if i == j.name:
-                            been_expanded = True
->>>>>>> a5c81f8c
 
                     if not been_expanded:
                         nnn = get_node(self.top_map, i)
