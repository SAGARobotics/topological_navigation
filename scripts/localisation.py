--- conflicted
+++ resolved
@@ -14,14 +14,11 @@
 from move_base_msgs.msg import *
 from geometry_msgs.msg import Pose
 from std_msgs.msg import String
+import scitos_apps_msgs.msg
 
 from strands_navigation_msgs.msg import TopologicalNode
-<<<<<<< HEAD
-from strands_navigation_msgs.msg import TopologicalMap
-from ros_datacentre.message_store import MessageStoreProxy
-=======
 from mongodb_store.message_store import MessageStoreProxy
->>>>>>> ebadb0d9
+
 from topological_navigation.topological_node import *
 
 import topological_navigation.msg
@@ -39,7 +36,6 @@
 
 
 class TopologicalNavLoc(object):
-<<<<<<< HEAD
        
     
     def __init__(self, name) :
@@ -60,24 +56,6 @@
         while len(self.lnodes) == 0:
             pass
             
-=======
-    _feedback = topological_navigation.msg.GotoNodeFeedback()
-    _result   = topological_navigation.msg.GotoNodeResult()
-
-    def __init__(self, name, filename) :
-        self.throttle=5
-        self.cancelled = False
-        self.node="Unknown"
-
-        self._action_name = name
-        #print "loading file from map %s" %filename
-        self.lnodes = self.loadMap(filename)
-        #print "Done"
-
-        self.wp_pub = rospy.Publisher('/closest_node', String)
-        self.cn_pub = rospy.Publisher('/current_node', String)
-
->>>>>>> ebadb0d9
         rospy.Subscriber("/robot_pose", Pose, self.PoseCallback)
         #self.run_analysis()
 
@@ -103,90 +81,22 @@
             self.throttle +=1
 
 
-<<<<<<< HEAD
     def MapCallback(self, msg) :
         self.lnodes = msg.nodes
         for i in self.lnodes : 
             print i
-=======
-    def loadMap(self, point_set):
-
-        point_set=str(sys.argv[1])
-        #map_name=str(sys.argv[3])
-
-        msg_store = MessageStoreProxy(collection='topological_maps')
-
-        query_meta = {}
-        query_meta["pointset"] = point_set
->>>>>>> ebadb0d9
 
 
-<<<<<<< HEAD
     def point_in_poly(self,node,pose):
         x=pose.position.x-node.pose.position.x
         y=pose.position.y-node.pose.position.y
         
         n = len(node.verts)
         inside = False
+
     
         p1x = node.verts[0].x
         p1y = node.verts[0].y
-=======
-        print available
-
-        if available <= 0 :
-            rospy.logerr("Desired pointset '"+point_set+"' not in datacentre")
-            rospy.logerr("Available pointsets: "+str(available))
-            raise Exception("Can't find waypoints.")
-
-        else :
-            query_meta = {}
-            query_meta["pointset"] = point_set
-
-            message_list = msg_store.query(TopologicalNode._type, {}, query_meta)
-
-            points = []
-            for i in message_list:
-                #print i[0].name
-                b = topological_node(i[0].name)
-                edges = []
-                for j in i[0].edges :
-                    data = {}
-                    data["node"]=j.node
-                    data["action"]=j.action
-                    edges.append(data)
-                b.edges = edges
-
-                verts = []
-                for j in i[0].verts :
-                    data = [j.x,j.y]
-                    verts.append(data)
-                b._insert_vertices(verts)
-
-                c=i[0].pose
-                waypoint=[str(c.position.x), str(c.position.y), str(c.position.z), str(c.orientation.x), str(c.orientation.y), str(c.orientation.z), str(c.orientation.w)]
-                b.waypoint = waypoint
-                b._get_coords()
-
-                points.append(b)
-
-            return points
-
-
-    def run_analysis(self):
-        for i in self.lnodes:
-            print ("%s:") %i.name
-            print ("%s:") %i.influence_radius
-
-    def point_in_poly(self,x,y,node):
-        x=x-node.px
-        y=y-node.py
-
-        n = len(node.vertices)
-        inside = False
-
-        p1x,p1y = node.vertices[0]
->>>>>>> ebadb0d9
         for i in range(n+1):
             p2x = node.verts[i % n].x
             p2y = node.verts[i % n].y
