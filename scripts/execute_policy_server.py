#!/usr/bin/env python

import math
import rospy
import actionlib
#import pymongo
#import json
#import sys
import rosservice

import calendar
#from time import sleep
from datetime import datetime


from actionlib_msgs.msg import GoalStatus
from std_msgs.msg import String

from strands_navigation_msgs.msg import MonitoredNavigationAction
from strands_navigation_msgs.msg import MonitoredNavigationGoal
from strands_navigation_msgs.msg import NavStatistics


#from strands_navigation_msgs.msg import TopologicalNode
from strands_navigation_msgs.msg import TopologicalMap
from mongodb_store.message_store import MessageStoreProxy
#from topological_navigation.topological_node import *
from topological_navigation.navigation_stats import *


import topological_navigation.msg
import strands_navigation_msgs.msg
import dynamic_reconfigure.client


"""
    get_node
    
    Given a topological map and a node name it returns the node object
"""
def get_node(top_map, node_name):
    for i in top_map.nodes:
        if i.name == node_name:
            return i
    return None


# a list of parameters top nav is allowed to change 
# and their mapping from dwa speak 
# if not listed then the param is not sent, 
# e.g. TrajectoryPlannerROS doesn't have tolerances
DYNPARAM_MAPPING = {
        'DWAPlannerROS': {
            'yaw_goal_tolerance': 'yaw_goal_tolerance',
            'xy_goal_tolerance': 'xy_goal_tolerance',
            'max_vel_x': 'max_vel_x',
            'max_trans_vel' : 'max_trans_vel',
        },

        'TrajectoryPlannerROS': {
            'max_vel_x': 'max_vel_x',
            'max_trans_vel' : 'max_vel_x',
        },
    }



"""
 Class for Policy Execution

"""

class PolicyExecutionServer(object):
    _feedback = strands_navigation_msgs.msg.ExecutePolicyModeFeedback()
    _result   = strands_navigation_msgs.msg.ExecutePolicyModeResult()


    """
     Initialization for Policy Execution Class
    
    """
    def __init__(self) :
        
        self.cancelled = False
        self.preempted = False
        self.nav_preempted = False
        #self.aborted = False
        self.current_action = 'none'
        self.current_route = None
        self.nfails = 0
        self.n_tries = rospy.get_param('~retries', 3)
        self.move_base_reconf_service = rospy.get_param('~move_base_reconf_service', 'DWAPlannerROS')
        
        rospy.on_shutdown(self._on_node_shutdown)
        self.move_base_actions = ['move_base']
        self.needed_actions=[]
        
        
        self.navigation_activated=False
        self._action_name = 'topological_navigation/execute_policy_mode'
        self.stats_pub = rospy.Publisher('topological_navigation/Statistics', NavStatistics, queue_size=1)


        self.lnodes = []
        rospy.Subscriber('/topological_map', TopologicalMap, self.MapCallback)       
        rospy.loginfo("Waiting for Topological map ...")        
        while len(self.lnodes) == 0 :
            rospy.sleep(rospy.Duration.from_sec(0.05))
        rospy.loginfo(" ...done")
        self.needed_move_base_actions = [x for x in self.needed_actions if x in self.move_base_actions]
        if 'move_base' not in self.needed_move_base_actions:
            self.needed_move_base_actions.append('move_base')
        

        #Creating monitored navigation client
        rospy.loginfo("Creating monitored navigation client.")
        self.monNavClient= actionlib.SimpleActionClient('monitored_navigation', MonitoredNavigationAction)
        self.monNavClient.wait_for_server()
        rospy.loginfo(" ...done")


        #Subscribing to Localisation Topics
        rospy.loginfo("Waiting for Localisation Topics")
        self.current_node = rospy.wait_for_message('current_node', String)
        self.closest_node = rospy.wait_for_message('closest_node', String)  

        rospy.loginfo("Subscribing to Localisation Topics")
        rospy.Subscriber('closest_node', String, self.closestNodeCallback)
        rospy.Subscriber('current_node', String, self.currentNodeCallback)
        rospy.loginfo(" ...done")

        mb_service_created=False
        self.rcnfclient = {}
        self.init_dynparams = {}

        config = {}
        

        self.move_base_planner = rospy.get_param('~move_base_planner', 'DWAPlannerROS')
            
        #Creating Reconfigure Client
        for i in self.needed_move_base_actions:
<<<<<<< HEAD
            client = None
            rcnfsrvrname= '/'+i+'/'+self.move_base_reconf_service#'/TebLocalPlannerROS'
            test_service = rcnfsrvrname+'/set_parameters'
#            rcnfsrvrname= '/'+i+'/DWAPlannerROS'
#            test_service = rcnfsrvrname+'/set_parameters'



            service_created=False
            service_created_tries=50
            while service_created_tries>0 and not self.cancelled :              
                service_names = rosservice.get_service_list()
                if test_service in service_names:
                    rospy.loginfo("Creating Reconfigure Client %s" %rcnfsrvrname)
                    client = dynamic_reconfigure.client.Client(rcnfsrvrname, timeout=10)
                    self.rcnfclient[i] = client
                    config[i] = self.rcnfclient[i].get_configuration()
                    service_created=True
                    service_created_tries=0
                else:
                    service_created_tries-=1
                    if service_created_tries>0:
                        rospy.logwarn("I couldn't create reconfigure client %s. remaining tries %d" %(rcnfsrvrname,service_created_tries))
                        rospy.sleep(1)
                    else:
                        rospy.logerr("I couldn't create reconfigure client %s. is %s running?" %(rcnfsrvrname, i))
=======
            service_created = self.create_reconfigure_client(i)
>>>>>>> 0621f72c
            if service_created and i == 'move_base':
                mb_service_created = True
                
        if not mb_service_created:
            while not mb_service_created and not self.cancelled:
                rospy.sleep(1)
                rospy.logwarn("%s must be created! will keep trying until its there" %rcnfsrvrname)
                mb_service_created = self.create_reconfigure_client('move_base')
        
        if not self.cancelled:
    
            #Creating Action Server
            rospy.loginfo("Creating action server.")
            self._as = actionlib.SimpleActionServer(self._action_name, strands_navigation_msgs.msg.ExecutePolicyModeAction, execute_cb = self.executeCallback, auto_start = False)
            self._as.register_preempt_callback(self.preemptCallback)
            rospy.loginfo(" ...starting")
            self._as.start()
            rospy.loginfo(" ...done")
    
    
            rospy.loginfo("EPM All Done ...")
            rospy.spin()


    def create_reconfigure_client(self, mb_action):
        """
        Creates the dynamic reconfigure clients for the given actions
        """
        rcnfsrvrname= rospy.get_namespace() + mb_action +'/' + self.move_base_planner
        test_service = rcnfsrvrname+'/set_parameters'
        
        service_created = False
        service_created_tries = 50
        while service_created_tries > 0 and not self.cancelled:              
            service_names = rosservice.get_service_list()
            if test_service in service_names:
                rospy.loginfo("Creating Reconfigure Client %s" %rcnfsrvrname)
                client = dynamic_reconfigure.client.Client(rcnfsrvrname, timeout=10)
                self.rcnfclient[mb_action] = client
                self.init_dynparams[mb_action] = client.get_configuration()
                return True
            else:
                service_created_tries -= 1
                if service_created_tries > 0:
                    rospy.logwarn("I couldn't create reconfigure client %s. remaining tries %d" % (rcnfsrvrname,service_created_tries))
                    rospy.sleep(1)
                else:
                    rospy.logerr("I couldn't create reconfigure client %s. is %s running?" % (rcnfsrvrname, i))
        return False


    def store_initial_parameters(self):
        for mb_action, client in self.rcnfclient.iteritems():
            try:
                self.init_dynparams[mb_action] = client.get_configuration()
            except Exception as e:
                rospy.logwarn("I couldn't store initial move_base parameters. Caught exception: %s. will continue with previous params", exc)


    def reset_reconfigure_params(self, mb_action):
        if mb_action in self.init_dynparams:
            self._do_movebase_reconf(mb_action, self.init_dynparams[mb_action])
        else:
            rospy.logwarn('No initial parameters stored for %s' % mb_action)




    def reconfigure_movebase_params(self, mb_action, params):
        translated_params = {}
        translation = DYNPARAM_MAPPING[self.move_base_planner]
        for k, v in params.iteritems():
            if k in translation:
                translated_params[translation[k]] = v
            else:
                rospy.logwarn('%s has no dynparam translation for %s' % (self.move_base_planner, k))
        self._do_movebase_reconf(mb_action, translated_params)

    """
    Reconfigure Move Base
     
    """
    def _do_movebase_reconf(self, mb_action, params):
        if mb_action in self.rcnfclient:
            try:
                self.rcnfclient[mb_action].update_configuration(params)
            except  dynamic_reconfigure.DynamicReconfigureCallbackException as exc:
                rospy.logwarn("I couldn't reconfigure %s parameters. Caught service exception: %s. will continue with previous params" % (mb_action, exc))
        else:
            rospy.logwarn("No dynamic reconfigure for %s" % mb_action)



    """
     Preempt CallBack
     
    """
    def preemptCallback(self):
        self.cancelled = True
        self.preempted = True
        self._result.success = False
        self.navigation_activated = False
        self.monNavClient.cancel_all_goals()
        #self._as.set_preempted(self._result)
        for mb_action in self.move_base_actions:
            self.reset_reconfigure_params(mb_action)

    """
     Closest Node CallBack
     
    """
    def closestNodeCallback(self, msg):
        self.closest_node=msg.data



    """
     Current Node CallBack
     
    """
    def currentNodeCallback(self, msg):
        if self.current_node != msg.data :  #is there any change on this topic?
            self.current_node = msg.data    #we are at this new node
            if msg.data != 'none' :         #are we at a node?
                rospy.loginfo('new node reached %s', self.current_node)
                #print "new node reached %s" %self.current_node
                if self.navigation_activated :  #is the action server active?
                    self.stat.set_at_node()
                    # If the current action is a move_base type action and there is a new node in the route connected 
                    # by another move_base type action the goal will be set as reached so a new goal can be called in
                    # execute_policy
                    if self.current_action in self.move_base_actions and self.current_node in self.current_route.source : 
                        nod_ind = self.current_route.source.index(self.current_node)
                        next_action, target = self.find_action(self.current_route.source[nod_ind], self.current_route.edge_id[nod_ind])
                        if next_action in self.move_base_actions :
                            self.goal_reached=True
                        else:
                            if self.current_node != self.current_target :
                                #This means that the robot will try to execute the policies again which means navigating to the waypoint
                                self.goal_failed=True                            


    def get_edge(self, orig, dest, a):
        found = False
        edge = None
        for i in self.curr_tmap.nodes:
            if i.name == orig:
                for j in i.edges:
                    if j.node == dest and j.action == a :
                        found = True
                        edge = j
                        break
            if found:
                break
        
        return edge


    """
     Execute CallBack
     
     This Functions is called when the Action Server is called
    """
    def executeCallback(self, goal):
        self.cancelled = False
        self.preempted = False

        self.store_initial_parameters()

        result = self.followRoute(goal.route)
    
        if not self.cancelled :     
            self._result.success = result
            #self._feedback.route_status = self.current_node
            #self._as.publish_feedback(self._feedback)
            if result:
                self._as.set_succeeded(self._result)
            else :
                self._as.set_aborted(self._result)
        else:
            if self.preempted :
                self._result.success = False
                self._as.set_preempted(self._result)
            else : 
                self._result.success = False
                self._as.set_aborted(self._result)
        #self._feedback.route_status = 'Starting...'
        #self._as.publish_feedback(self._feedback)
        #rospy.loginfo('%s: Navigating From %s to %s', self._action_name, self.closest_node, goal.target)
        #self.navigate(goal.target)


    
    """
     Follow Route
     
    """
    def followRoute(self, route):

#        for i in range(0, len(route.source)):
#            action = self.find_action(route.source[i], route.target[i])
#            print '%s -(%s)-> %s' %(route.source[i], action, route.target[i])


        # If the robot is not on a node navigate to closest node
#        if self.current_node == 'none' :
#            rospy.loginfo('Do move_base to %s' %self.closest_node)#(route.source[0])
#            result=self.navigate_to('move_base',self.closest_node)



        #if self.current_node in route.source:
                
        # execute policies
        result=self.execute_policy(route)
        
        
        #result=True
        return result


    """
     Execute Policy
     
    """
    def execute_policy(self, route):
        keep_executing=True  # Flag Variable to remain in loop until all conditions are met
        success = True
        
        self.current_route = route
        self.navigation_activated=True
        no_reset=False
        
#        print "---------------------------------------------------------"
#        print "HERE WE GO AGAIN"        
#        print "---------------------------------------------------------"        
        while keep_executing :
#            print "#####################################################"
            rospy.loginfo("Navigating from %s: %d tries", self.current_node,self.nfails)
#            print "#####################################################"
            if self.current_node in route.source and not self.cancelled :
                rospy.loginfo("case A")
                # If there is an action associated to the current node and action server not preempted or aborted
                if success :
                    #rospy.loginfo("case A.1")
                    if no_reset:        #if previous action was just navigate to waypoint before trying no move_base action do not reset fail counter
                        no_reset=False
                    else:
                        self.nfails=0
                    nod_ind = route.source.index(self.current_node)
#                    self.current_action = self.find_action(route.source[nod_ind], route.target[nod_ind])
                    self.current_action, target = self.find_action(route.source[nod_ind], route.edge_id[nod_ind])
                    
                    if self.current_action != 'none':
                        # There is an edge between these two nodes
                        rospy.loginfo('%s -(%s)-> %s' %(route.source[nod_ind], self.current_action, target))
                        success=self.navigate_to(self.current_action, target)
                    else:
                        # There is NO edge between these two nodes so abort the execution
                        success = False
                        keep_executing = False
                        rospy.loginfo("There is NO edge %s will ABORT policy execution", route.edge_id[nod_ind])
                        #rospy.loginfo("There is NO edge between %s and %s will ABORT policy execution",route.source[nod_ind], route.target[nod_ind])
                else :
                    #print "case A.2"
                    if self.nfails < self.n_tries :
                        nod_ind = route.source.index(self.current_node)
#                        action = self.find_action(route.source[nod_ind], route.target[nod_ind])
                        action, target = self.find_action(route.source[nod_ind], route.edge_id[nod_ind])
                        if action != 'none':
                            self.current_action = action
                            rospy.loginfo('%s -(%s)-> %s' %(route.source[nod_ind], self.current_action, target))
                            success=self.navigate_to(self.current_action,target)
                        else:
                            success = False
                            keep_executing = False
                    else:
                        success = False
                        keep_executing = False

            else :
                #rospy.loginfo("case B")
                if self.cancelled:
                    print "case B.1"
                    # Execution was preempted or aborted
                    success = False
                    keep_executing = False
                    break
                else :
                    #print "case B.2"
                    # No action associated with current node
                    #print "%s not in:" %self.current_node 
                    #print route.source
                    if self.current_node == 'none' :
                        #print "case B.2.1"
                        # if current_node is none then is a failure
                        if self.nfails < self.n_tries :
                            if self.closest_node in route.source :
                                # Retry using policy from closest node
                                nod_ind = route.source.index(self.closest_node)
                                #action = self.find_action(route.source[nod_ind], route.target[nod_ind])
                                action, target = self.find_action(route.source[nod_ind], route.edge_id[nod_ind])
                                if action != 'none':
                                    if action in self.move_base_actions :
                                        rospy.loginfo("case B.2")
                                        # If closest_node and its target are connected by move_base type action nvigate to target
                                        self.current_action = action
                                        rospy.loginfo('%s -(%s)-> %s' %(route.source[nod_ind], self.current_action, target))
                                        success=self.navigate_to(self.current_action,target)
                                    else:
                                        rospy.loginfo("case B.3")
                                        # If closest_node and its target are not connected by move_base type action navigate to closest_node
                                        rospy.loginfo('Do move_base to %s' %self.closest_node)#(route.source[0])
                                        self.current_action = 'move_base'
                                        success=self.navigate_to(self.current_action,self.closest_node)
                                        #if previous action was just navigate to waypoint before trying no move_base action do not reset fail counter
                                        no_reset=True 
                                else:
                                    rospy.loginfo("case C")
                                    # No edge between Closest Node and its target Abort execution
                                    success = False
                                    keep_executing = False
                                    rospy.loginfo("There is NO edge %s will ABORT policy execution", route.edge_id[nod_ind])
                                    break
                            else :
                                rospy.loginfo("case D")
                                # Closest node not in route navigate to it (if it suceeds policy execution will be successful)
                                rospy.loginfo('Do move_base to %s' %self.closest_node)
                                self.current_action = 'move_base'
                                success=self.navigate_to(self.current_action,self.closest_node)
                        else:
                            #Maximun number of failures exceeded
                            success = False
                            keep_executing = False
                    else :
                        rospy.loginfo("case D.1")
                        #print "case B.2.2"
                        # Current node not in route so policy execution was successful
                        cl_node = get_node(self.curr_tmap, self.closest_node)
                        if no_reset:  #if previous action was just navigate to waypoint before trying no move_base action do not reset fail counter
                            no_reset=False
                        else:
                            self.nfails=0

                        if not cl_node.localise_by_topic:
                            if self.nfails < self.n_tries :
                                rospy.loginfo('Do move_base to %s' %self.current_node)
                                self.current_action = 'move_base'
                                success=self.navigate_to(self.current_action,self.current_node)
                                if success :
                                    keep_executing = False
                            else:
                                keep_executing = False
                        else:
                            rospy.loginfo('Policy was successful %s' %self.current_node)
                            #self.current_action = 'move_base'
                            success=True #self.navigate_to(self.current_action,self.current_node)
                            if success :
                                keep_executing = False

            rospy.sleep(rospy.Duration.from_sec(0.1))
        self.navigation_activated = False
        self.current_route = None
        self.nfails=0
        return success



    """
     Find Action
         
    """
#    def find_action(self, source, target):
    def find_action(self, source, edge_id):
        #print 'Searching for action between: %s -> %s' %(source, target)
        found = False
        action = 'none'
        target = 'none'
        for i in self.lnodes:
            if i.name == source :
                for j in i.edges:
                    if j.edge_id == edge_id:
                        action = j.action
                        target = j.node
                found = True
        if not found:
            self.publish_feedback(GoalStatus.ABORTED)
            rospy.logwarn("source node not found")
        return action,target




    """
     Navigate to
     
    """
    def navigate_to(self, action, node):
        self.current_target=node
        node_in_route = False
        found = False
        tolerance=0.0
        ytolerance= 0.0
        for i in self.lnodes:
            if i.name == node :
                found = True
                target_pose = i.pose#[0]
                tolerance=i.xy_goal_tolerance
                ytolerance= i.yaw_goal_tolerance
                break
        
        #temporary safety measures (Until all maps are updated)
        if tolerance == 0.0:
            tolerance = 0.48
        if ytolerance == 0.0:
            ytolerance = 0.087266
        
        if self.current_route != None :
            if node in self.current_route.source:
                routeind = self.current_route.source.index(node)
                next_action, next_node = self.find_action(node, self.current_route.edge_id[routeind])
                node_in_route = True
                #print "Next goal (%s) is the %d node in route" %(node,routeind)
                #print "Next Edge %s, Next Action %s" %(self.current_route.edge_id[routeind],next_action)
            else :
                next_action = 'none'
                node_in_route = False
                #print "Next goal NOT on route"
        else:
            next_action = 'none'
            node_in_route = False
            #print "no route"
        
        if found:
            self.current_action = action
            
            #self.stat=nav_stats(route[rindex].name, route[rindex+1].name, self.topol_map, edg)
            # Creating Navigation Object
            edg= self.get_edge(self.current_node, node, action)
            if edg is None:
                edge_id = 'none'
                top_vel = 0.55
            else:
                edge_id = edg.edge_id
                if edg.top_vel >= 0:
                    top_vel = edg.top_vel
                else:
                    top_vel = 0.55
            
            self.stat=nav_stats(self.current_node, node, self.topol_map, edge_id)
            #dt_text=self.stat.get_start_time_str()

            if action in self.move_base_actions and node_in_route :
                rospy.set_param("move_base/NavfnROS/default_tolerance",tolerance/math.sqrt(2))

            if next_action in self.move_base_actions :
                params = { 'yaw_goal_tolerance' : 6.28318531, 'max_vel_x':top_vel, 'max_trans_vel':top_vel}   #360 degrees tolerance
            else:
                if next_action == 'none':                                                #Next node is the final destination
                    params = { 'yaw_goal_tolerance' : ytolerance, 'max_vel_x':top_vel, 'max_trans_vel':top_vel} #Node predetermined tolerance
                else:                                                                    # Next action not move_base type
                    params = { 'yaw_goal_tolerance' : 0.523598776, 'max_vel_x':top_vel, 'max_trans_vel':top_vel}   #30 degrees tolerance

            if action in self.move_base_actions:
                self.reconfigure_movebase_params(action, params)
                
            (succeeded, status) = self.monitored_navigation(target_pose, action)

            if action in self.move_base_actions:
                self.reset_reconfigure_params(action)
            
            rospy.set_param("move_base/NavfnROS/default_tolerance",0.0)

            self.stat.set_ended(self.current_node)


            if succeeded :
                rospy.loginfo("navigation finished successfully")
                self.stat.status= "success"
                self.publish_feedback(GoalStatus.SUCCEEDED)
            else :
                if self.cancelled:
                    rospy.loginfo("Fatal fail")
                    self.stat.status= "fatal"
                    self.publish_feedback(GoalStatus.PREEMPTED)
                else:
                    rospy.loginfo("navigation failed")
                    self.stat.status= "failed"
                    self.nfails+=1
                    if self.nfails >= self.n_tries:
                        self.publish_feedback(GoalStatus.ABORTED)
            self.publish_stats()
                   #Publish Feedback
        else :
            # That node is not on the map
            succeeded = False
        return succeeded

    def publish_feedback(self, nav_outcome):
        if self.current_node == 'none': #Happens due to lag in fetch system
            rospy.sleep(0.5)
            if self.current_node == 'none':
                self._feedback.current_wp = self.closest_node
            else:
                self._feedback.current_wp = self.current_node
        else:
            self._feedback.current_wp = self.current_node
        self._feedback.status = nav_outcome
        self._as.publish_feedback(self._feedback)

    """
     Monitored Navigation
     
    """
    def monitored_navigation(self, pose, command):
        succeeded = True
        goal=MonitoredNavigationGoal()
        goal.action_server=command
        goal.target_pose.header.frame_id = "map"
        goal.target_pose.header.stamp = rospy.get_rostime()
        goal.target_pose.pose = pose

        self.goal_reached=False
        self.goal_failed=False
        self.monNavClient.send_goal(goal)
        status=self.monNavClient.get_state()
        
        while (status == GoalStatus.ACTIVE or status == GoalStatus.PENDING) and not self.cancelled and not self.goal_reached and not self.goal_failed :
            status=self.monNavClient.get_state()
            rospy.sleep(rospy.Duration.from_sec(0.05))



        if status == GoalStatus.SUCCEEDED or self.goal_reached:
            succeeded = True
        else:
            succeeded = False #preempted nav in order to send a new goal, i.e., from the topo nav pov the navigation succeeded
            
        return (succeeded, status)



    """
     Publish Stats
     
    """
    def publish_stats(self):
        pubst = NavStatistics()
        pubst.edge_id = self.stat.edge_id
        pubst.status = self.stat.status
        pubst.origin = self.stat.origin
        pubst.target = self.stat.target
        pubst.topological_map = self.stat.topological_map
        pubst.final_node = self.stat.final_node
        pubst.time_to_waypoint = self.stat.time_to_wp
        pubst.operation_time = self.stat.operation_time
        pubst.date_started = self.stat.get_start_time_str()
        pubst.date_at_node = self.stat.date_at_node.strftime('%A, %B %d %Y, at %H:%M:%S hours')
        pubst.date_finished = self.stat.get_finish_time_str()
        self.stats_pub.publish(pubst)

        meta = {}
        meta["type"] = "Topological Navigation Stat"
        meta["epoch"] = calendar.timegm(self.stat.date_at_node.timetuple())
        meta["date"] = self.stat.date_at_node.strftime('%A, %B %d %Y, at %H:%M:%S hours')
        meta["pointset"] = self.stat.topological_map

        msg_store = MessageStoreProxy(collection='nav_stats')
        msg_store.insert(pubst,meta)


    """
     Map CallBack
     
    """
    def MapCallback(self, msg) :
        self.topol_map = msg.name
        self.lnodes = msg.nodes
        self.curr_tmap = msg
        for i in self.lnodes:
            for j in i.edges:
                if j.action not in self.needed_actions:
                    self.needed_actions.append(j.action)

    """
     Node Shutdown CallBack
     
    """
    def _on_node_shutdown(self):
        self.cancelled = True
        for mb_action in self.move_base_actions:
            self.reset_reconfigure_params(mb_action)

if __name__ == '__main__':
    mode="normal"
    rospy.init_node('execute_policy_mode')
    server = PolicyExecutionServer()<|MERGE_RESOLUTION|>--- conflicted
+++ resolved
@@ -140,36 +140,8 @@
             
         #Creating Reconfigure Client
         for i in self.needed_move_base_actions:
-<<<<<<< HEAD
-            client = None
-            rcnfsrvrname= '/'+i+'/'+self.move_base_reconf_service#'/TebLocalPlannerROS'
-            test_service = rcnfsrvrname+'/set_parameters'
-#            rcnfsrvrname= '/'+i+'/DWAPlannerROS'
-#            test_service = rcnfsrvrname+'/set_parameters'
-
-
-
-            service_created=False
-            service_created_tries=50
-            while service_created_tries>0 and not self.cancelled :              
-                service_names = rosservice.get_service_list()
-                if test_service in service_names:
-                    rospy.loginfo("Creating Reconfigure Client %s" %rcnfsrvrname)
-                    client = dynamic_reconfigure.client.Client(rcnfsrvrname, timeout=10)
-                    self.rcnfclient[i] = client
-                    config[i] = self.rcnfclient[i].get_configuration()
-                    service_created=True
-                    service_created_tries=0
-                else:
-                    service_created_tries-=1
-                    if service_created_tries>0:
-                        rospy.logwarn("I couldn't create reconfigure client %s. remaining tries %d" %(rcnfsrvrname,service_created_tries))
-                        rospy.sleep(1)
-                    else:
-                        rospy.logerr("I couldn't create reconfigure client %s. is %s running?" %(rcnfsrvrname, i))
-=======
-            service_created = self.create_reconfigure_client(i)
->>>>>>> 0621f72c
+           service_created = self.create_reconfigure_client(i)
+
             if service_created and i == 'move_base':
                 mb_service_created = True
                 
