cmake_minimum_required(VERSION 2.8.3)
project(topological_utils)

find_package(catkin REQUIRED rospy roscpp std_msgs geometry_msgs message_generation mongodb_store visualization_msgs)

## Uncomment this if the package has a setup.py. This macro ensures
## modules and global scripts declared therein get installed
## See http://ros.org/doc/api/catkin/html/user_guide/setup_dot_py.html
# catkin_python_setup()



###################################
## catkin specific configuration ##
###################################
## The catkin_package macro generates cmake config files for your package
## Declare things to be passed to dependent projects
## INCLUDE_DIRS: uncomment this if you package contains header files
## LIBRARIES: libraries you create in this project that dependent projects also need
## CATKIN_DEPENDS: catkin_packages dependent projects also need
## DEPENDS: system dependencies of this project that dependent projects also need

catkin_package(
#  INCLUDE_DIRS include
#  LIBRARIES topological_utils
#  CATKIN_DEPENDS other_catkin_pkg
#  DEPENDS system_lib
)

###########
## Build ##
###########

## Specify additional locations of header files
## Your package locations should be listed before other locations
# include_directories(include)

## Declare a cpp library
# add_library(topological_utils
#   src/${PROJECT_NAME}/topological_utils.cpp
# )

## Declare a cpp executable
# add_executable(topological_utils_node src/topological_utils_node.cpp)

## Add cmake target dependencies of the executable/library
## as an example, message headers may need to be generated before nodes
# add_dependencies(topological_utils_node topological_utils_generate_messages_cpp)

## Specify libraries to link a library or executable target against
# target_link_libraries(topological_utils_node
#   ${catkin_LIBRARIES}
# )

#############
## Install ##
#############

# all install targets should use catkin DESTINATION variables
# See http://ros.org/doc/api/catkin/html/adv_user_guide/variables.html

## Mark executable scripts (Python etc.) for installation
## in contrast to setup.py, you can choose the destination
 install(PROGRAMS
   scripts/add_edge.py
   scripts/add_node.py
   scripts/insert_map.py
   scripts/LoadPointSet.py
   scripts/map_collection_change.py
   scripts/map_export.py
   scripts/node_rm.py
   scripts/rm_map_from_db.py
   scripts/tmap_from_waypoints.py
<<<<<<< HEAD
   scripts/joy_add_node.py
=======
   scripts/dummy_topological_navigation
>>>>>>> 7f955b07
   DESTINATION ${CATKIN_PACKAGE_BIN_DESTINATION}
 )

install(DIRECTORY launch
   DESTINATION ${CATKIN_PACKAGE_SHARE_DESTINATION}/launch
)


## Mark executables and/or libraries for installation
# install(TARGETS topological_utils topological_utils_node
#   ARCHIVE DESTINATION ${CATKIN_PACKAGE_LIB_DESTINATION}
#   LIBRARY DESTINATION ${CATKIN_PACKAGE_LIB_DESTINATION}
#   RUNTIME DESTINATION ${CATKIN_PACKAGE_BIN_DESTINATION}
# )

## Mark cpp header files for installation
# install(DIRECTORY include/${PROJECT_NAME}/
#   DESTINATION ${CATKIN_PACKAGE_INCLUDE_DESTINATION}
#   FILES_MATCHING PATTERN "*.h"
#   PATTERN ".svn" EXCLUDE
# )

install(DIRECTORY launch
   DESTINATION ${CATKIN_PACKAGE_SHARE_DESTINATION}/launch
)

install(DIRECTORY support
   DESTINATION ${CATKIN_PACKAGE_SHARE_DESTINATION}/support
)

## Mark other files for installation (e.g. launch and bag files, etc.)
# install(FILES
#   # myfile1
#   # myfile2
#   DESTINATION ${CATKIN_PACKAGE_SHARE_DESTINATION}
# )

#############
## Testing ##
#############

## Add gtest based cpp test target and link libraries
# catkin_add_gtest(${PROJECT_NAME}-test test/test_topological_utils.cpp)
# if(TARGET ${PROJECT_NAME}-test)
#   target_link_libraries(${PROJECT_NAME}-test ${PROJECT_NAME})
# endif()

## Add folders to be run by python nosetests
# catkin_add_nosetests(test)<|MERGE_RESOLUTION|>--- conflicted
+++ resolved
@@ -71,17 +71,11 @@
    scripts/node_rm.py
    scripts/rm_map_from_db.py
    scripts/tmap_from_waypoints.py
-<<<<<<< HEAD
    scripts/joy_add_node.py
-=======
    scripts/dummy_topological_navigation
->>>>>>> 7f955b07
    DESTINATION ${CATKIN_PACKAGE_BIN_DESTINATION}
  )
 
-install(DIRECTORY launch
-   DESTINATION ${CATKIN_PACKAGE_SHARE_DESTINATION}/launch
-)
 
 
 ## Mark executables and/or libraries for installation
