--- conflicted
+++ resolved
@@ -30,17 +30,11 @@
   FILES
   WriteTopologicalMap.srv
   UpdateEdgeConfig.srv
+  UpdateRestrictions.srv
+  UpdateAction.srv
   RestrictMap.srv
-  UpdateRestrictions.srv
-<<<<<<< HEAD
   EvaluateNode.srv
   EvaluateEdge.srv
-  SatisfyRuntime.srv
-  UpdateActionType.srv
-=======
-  UpdateAction.srv
-  RestrictMap.srv
->>>>>>> 4c62a99a
 )
 
 
