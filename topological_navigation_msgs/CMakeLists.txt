cmake_minimum_required(VERSION 2.8.3)
project(topological_navigation_msgs)

## Find catkin macros and libraries
## if COMPONENTS list like find_package(catkin REQUIRED COMPONENTS xyz)
## is used, also find other catkin packages
find_package(catkin REQUIRED COMPONENTS message_generation std_msgs)

## System dependencies are found with CMake's conventions
# find_package(Boost REQUIRED COMPONENTS system)


## Uncomment this if the package has a setup.py. This macro ensures
## modules and global scripts declared therein get installed
## See http://ros.org/doc/groovy/api/catkin/html/user_guide/setup_dot_py.html
# catkin_python_setup()

#######################################
## Declare ROS messages and services ##
#######################################

# Generate messages in the 'msg' folder
#add_message_files(
#  FILES
#  SomeMsg.msg
#)

#Generate services in the 'srv' folder
add_service_files(
  FILES
  WriteTopologicalMap.srv
  UpdateEdgeConfig.srv
<<<<<<< HEAD
  RestrictMap.srv
=======
  UpdateRestrictions.srv
>>>>>>> 756fac53
)



#find_package(catkin REQUIRED genmsg actionlib_msgs)
#add_action_files(
#	DIRECTORY action 
#	FILES 
#	SomeAction.action
#)


## Generate added messages and services with any dependencies listed here
generate_messages(
  DEPENDENCIES
  std_msgs
#  geometry_msgs
#  sensor_msgs
#  actionlib_msgs 
)

###################################
## catkin specific configuration ##
###################################
## The catkin_package macro generates cmake config files for your package
## Declare things to be passed to dependent projects
## LIBRARIES: libraries you create in this project that dependent projects also need
## CATKIN_DEPENDS: catkin_packages dependent projects also need
## DEPENDS: system dependencies of this project that dependent projects also need
catkin_package(
#  INCLUDE_DIRS include
#  LIBRARIES strands_perception_people_msgs
#  CATKIN_DEPENDS message_generation std_msgs
#  DEPENDS system_lib
)

###########
## Build ##
###########

## Specify additional locations of header files
## Your package locations should be listed before other locations
# include_directories(include ${catkin_INCLUDE_DIRS} ${Boost_INCLUDE_DIRS})

## Declare a cpp library
# add_library(strands_perception_people_msgs
#   src/${PROJECT_NAME}/strands_perception_people_msgs.cpp
# )

## Declare a cpp executable
# add_executable(strands_perception_people_msgs_node src/strands_perception_people_msgs_node.cpp)

## Add cmake target dependencies of the executable/library
## as an example, message headers may need to be generated before nodes
# add_dependencies(strands_perception_people_msgs_node strands_perception_people_msgs_generate_messages_cpp)

## Specify libraries to link a library or executable target against
# target_link_libraries(strands_perception_people_msgs_node
#   ${catkin_LIBRARIES}
# )

#############
## Install ##
#############

# all install targets should use catkin DESTINATION variables
# See http://ros.org/doc/groovy/api/catkin/html/adv_user_guide/variables.html

## Mark executable scripts (Python etc.) for installation
## in contrast to setup.py, you can choose the destination
# install(PROGRAMS
#   scripts/my_python_script
#   DESTINATION ${CATKIN_PACKAGE_BIN_DESTINATION}
# )

## Mark executables and/or libraries for installation
# install(TARGETS strands_perception_people_msgs strands_perception_people_msgs_node
#   ARCHIVE DESTINATION ${CATKIN_PACKAGE_LIB_DESTINATION}
#   LIBRARY DESTINATION ${CATKIN_PACKAGE_LIB_DESTINATION}
#   RUNTIME DESTINATION ${CATKIN_PACKAGE_BIN_DESTINATION}
# )

## Mark cpp header files for installation
# install(DIRECTORY include/${PROJECT_NAME}/
#   DESTINATION ${CATKIN_PACKAGE_INCLUDE_DESTINATION}
#   FILES_MATCHING PATTERN "*.h"
#   PATTERN ".svn" EXCLUDE
# )

## Mark other files for installation (e.g. launch and bag files, etc.)
# install(FILES
#   # myfile1
#   # myfile2
#   DESTINATION ${CATKIN_PACKAGE_SHARE_DESTINATION}
# )

#############
## Testing ##
#############

## Add gtest based cpp test target and link libraries
# catkin_add_gtest(${PROJECT_NAME}-test test/test_strands_perception_people_msgs.cpp)
# if(TARGET ${PROJECT_NAME}-test)
#   target_link_libraries(${PROJECT_NAME}-test ${PROJECT_NAME})
# endif()

## Add folders to be run by python nosetests
# catkin_add_nosetests(test)<|MERGE_RESOLUTION|>--- conflicted
+++ resolved
@@ -30,11 +30,8 @@
   FILES
   WriteTopologicalMap.srv
   UpdateEdgeConfig.srv
-<<<<<<< HEAD
   RestrictMap.srv
-=======
   UpdateRestrictions.srv
->>>>>>> 756fac53
 )
 
 
