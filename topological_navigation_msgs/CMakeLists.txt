cmake_minimum_required(VERSION 2.8.3)
project(topological_navigation_msgs)

## Find catkin macros and libraries
## if COMPONENTS list like find_package(catkin REQUIRED COMPONENTS xyz)
## is used, also find other catkin packages
find_package(catkin REQUIRED COMPONENTS 
  message_generation 
  std_msgs 
  geometry_msgs
  actionlib_msgs
)

## System dependencies are found with CMake's conventions
# find_package(Boost REQUIRED COMPONENTS system)


## Uncomment this if the package has a setup.py. This macro ensures
## modules and global scripts declared therein get installed
## See http://ros.org/doc/groovy/api/catkin/html/user_guide/setup_dot_py.html
# catkin_python_setup()

#######################################
## Declare ROS messages and services ##
#######################################

# Generate messages in the 'msg' folder
add_message_files(
  FILES
  ClosestEdges.msg
  TopologicalMap.msg
  TopologicalNode.msg
  Vertex.msg
  Edge.msg
  NavRoute.msg
  CurrentEdge.msg
  NavStatistics.msg
  TopologicalRoute.msg
)

#Generate services in the 'srv' folder
add_service_files(
  FILES
  WriteTopologicalMap.srv
  UpdateEdgeConfig.srv
  UpdateRestrictions.srv
  UpdateEdge.srv
  UpdateAction.srv
  RestrictMap.srv
  EvaluateNode.srv
  EvaluateEdge.srv
  AddDatum.srv
<<<<<<< HEAD
  GetTaggedNodes.srv
  GetTags.srv
  GetNodeTags.srv
  GetEdgesBetweenNodes.srv
  AddNode.srv
  RmvNode.srv
  AddEdge.srv
  AddContent.srv
  UpdateNodeName.srv
  UpdateNodeTolerance.srv
  ModifyTag.srv
  AddTag.srv
  GetTopologicalMap.srv
  UpdateEdgeLegacy.srv
  LocalisePose.srv
  GetRouteTo.srv
  GetRouteBetween.srv
  EstimateTravelTime.srv
  PredictEdgeState.srv
=======
  UpdateFailPolicy.srv
>>>>>>> 83692e93
)



find_package(catkin REQUIRED genmsg actionlib_msgs)
add_action_files(
	DIRECTORY action 
	FILES 
	GotoNode.action
        ExecutePolicyMode.action
        BuildTopPrediction.action
)


## Generate added messages and services with any dependencies listed here
generate_messages(
  DEPENDENCIES
  std_msgs
  geometry_msgs
  actionlib_msgs 
)

###################################
## catkin specific configuration ##
###################################
## The catkin_package macro generates cmake config files for your package
## Declare things to be passed to dependent projects
## LIBRARIES: libraries you create in this project that dependent projects also need
## CATKIN_DEPENDS: catkin_packages dependent projects also need
## DEPENDS: system dependencies of this project that dependent projects also need
catkin_package(
#  INCLUDE_DIRS include
#  LIBRARIES strands_perception_people_msgs
#  CATKIN_DEPENDS message_generation std_msgs
#  DEPENDS system_lib
)

###########
## Build ##
###########

## Specify additional locations of header files
## Your package locations should be listed before other locations
# include_directories(include ${catkin_INCLUDE_DIRS} ${Boost_INCLUDE_DIRS})

## Declare a cpp library
# add_library(strands_perception_people_msgs
#   src/${PROJECT_NAME}/strands_perception_people_msgs.cpp
# )

## Declare a cpp executable
# add_executable(strands_perception_people_msgs_node src/strands_perception_people_msgs_node.cpp)

## Add cmake target dependencies of the executable/library
## as an example, message headers may need to be generated before nodes
# add_dependencies(strands_perception_people_msgs_node strands_perception_people_msgs_generate_messages_cpp)

## Specify libraries to link a library or executable target against
# target_link_libraries(strands_perception_people_msgs_node
#   ${catkin_LIBRARIES}
# )

#############
## Install ##
#############

# all install targets should use catkin DESTINATION variables
# See http://ros.org/doc/groovy/api/catkin/html/adv_user_guide/variables.html

## Mark executable scripts (Python etc.) for installation
## in contrast to setup.py, you can choose the destination
# install(PROGRAMS
#   scripts/my_python_script
#   DESTINATION ${CATKIN_PACKAGE_BIN_DESTINATION}
# )

## Mark executables and/or libraries for installation
# install(TARGETS strands_perception_people_msgs strands_perception_people_msgs_node
#   ARCHIVE DESTINATION ${CATKIN_PACKAGE_LIB_DESTINATION}
#   LIBRARY DESTINATION ${CATKIN_PACKAGE_LIB_DESTINATION}
#   RUNTIME DESTINATION ${CATKIN_PACKAGE_BIN_DESTINATION}
# )

## Mark cpp header files for installation
# install(DIRECTORY include/${PROJECT_NAME}/
#   DESTINATION ${CATKIN_PACKAGE_INCLUDE_DESTINATION}
#   FILES_MATCHING PATTERN "*.h"
#   PATTERN ".svn" EXCLUDE
# )

## Mark other files for installation (e.g. launch and bag files, etc.)
# install(FILES
#   # myfile1
#   # myfile2
#   DESTINATION ${CATKIN_PACKAGE_SHARE_DESTINATION}
# )

#############
## Testing ##
#############

## Add gtest based cpp test target and link libraries
# catkin_add_gtest(${PROJECT_NAME}-test test/test_strands_perception_people_msgs.cpp)
# if(TARGET ${PROJECT_NAME}-test)
#   target_link_libraries(${PROJECT_NAME}-test ${PROJECT_NAME})
# endif()

## Add folders to be run by python nosetests
# catkin_add_nosetests(test)<|MERGE_RESOLUTION|>--- conflicted
+++ resolved
@@ -50,7 +50,6 @@
   EvaluateNode.srv
   EvaluateEdge.srv
   AddDatum.srv
-<<<<<<< HEAD
   GetTaggedNodes.srv
   GetTags.srv
   GetNodeTags.srv
@@ -70,9 +69,7 @@
   GetRouteBetween.srv
   EstimateTravelTime.srv
   PredictEdgeState.srv
-=======
   UpdateFailPolicy.srv
->>>>>>> 83692e93
 )
 
 
