<?xml version="1.0"?>
<package>
  <name>topological_navigation</name>
<<<<<<< HEAD
  <version>2.2.0</version>
=======
  <version>2.3.0</version>
>>>>>>> 4c62a99a
  <description>The topological_navigation package</description>


  <maintainer email="jpulidofentanes@lincoln.ac.uk">Jaime Pulido Fentanes</maintainer>

  <author>Jaime Pulido Fentanes</author>

  <license>MIT</license>

  <!--   <test_depend>gtest</test_depend> -->
  <buildtool_depend>catkin</buildtool_depend>
  <build_depend>rospy</build_depend>
  <build_depend>message_generation</build_depend>
  <build_depend>geometry_msgs</build_depend>
  <build_depend>std_msgs</build_depend>
  <build_depend>nav_msgs</build_depend>
  <build_depend>sensor_msgs</build_depend>
  <build_depend>actionlib</build_depend>
  <build_depend>actionlib_msgs</build_depend>
  <build_depend>strands_navigation_msgs</build_depend>
  <build_depend>mongodb_store</build_depend>
  <build_depend>visualization_msgs</build_depend>
  <build_depend>fremenserver</build_depend>
  <build_depend>rospy_message_converter</build_depend>

  <run_depend>rospy</run_depend>
  <run_depend>move_base</run_depend>  
  <run_depend>message_runtime</run_depend>
  <run_depend>geometry_msgs</run_depend>
  <run_depend>std_msgs</run_depend>
  <run_depend>nav_msgs</run_depend>
  <run_depend>sensor_msgs</run_depend>
  <run_depend>actionlib</run_depend>
  <run_depend>actionlib_msgs</run_depend>
  <run_depend>mongodb_store</run_depend>
  <run_depend>strands_navigation_msgs</run_depend>
  <run_depend>visualization_msgs</run_depend>
  <run_depend>dwa_local_planner</run_depend>
  <run_depend>fremenserver</run_depend>
  <run_depend>rospy_message_converter</run_depend>

  <test_depend>rosunit</test_depend>
  <test_depend>rostest</test_depend>
  <test_depend>roslib</test_depend>
  <test_depend>std_srvs</test_depend>
  <test_depend>strands_morse</test_depend>
  <test_depend>scitos_teleop</test_depend>
  <test_depend>tf</test_depend>


  <!-- The export tag contains other, unspecified, tags -->
  <export>
    <!-- You can specify that this package is a metapackage here: -->
    <!-- <metapackage/> -->

    <!-- Other tools can request additional information be placed here -->

  </export>

</package><|MERGE_RESOLUTION|>--- conflicted
+++ resolved
@@ -1,11 +1,7 @@
 <?xml version="1.0"?>
 <package>
   <name>topological_navigation</name>
-<<<<<<< HEAD
-  <version>2.2.0</version>
-=======
   <version>2.3.0</version>
->>>>>>> 4c62a99a
   <description>The topological_navigation package</description>
 
 
