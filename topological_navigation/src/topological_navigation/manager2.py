--- conflicted
+++ resolved
@@ -412,15 +412,7 @@
         else:
             node["node"]["properties"] = properties
             
-<<<<<<< HEAD
-        if restrictions is None:
-            node["node"]["restrictions"] = ""
-            # node["node"]["restrictions"]["robot_type"] = ""
-        else:
-            node["node"]["restrictions"] = restrictions
-=======
         node["node"]["restrictions"] = restrictions
->>>>>>> 756fac53
             
         self.tmap2["nodes"].append(node)
         
@@ -504,18 +496,7 @@
             edge["goal"] = goal
             
         edge["fail_policy"] = fail_policy
-<<<<<<< HEAD
-        
-        if restrictions is None:
-            edge["restrictions"] = ""
-            # edge["restrictions"]["robot_type"] = ""
-            # edge["restrictions"]["task_name"] = ""
-            # edge["restrictions"]["transition"] = ""
-        else:
-            edge["restrictions"] = restrictions
-=======
         edge["restrictions"] = restrictions
->>>>>>> 756fac53
         
         for node in self.tmap2["nodes"]:
             if node["node"]["name"] == origin:
