#!/usr/bin/env python
"""
Created on Tue Sep 29 16:06:36 2020

@author: Adam Binch (abinch@sagarobotics.com)
"""
#########################################################################################################
from __future__ import division
import rospy, tf2_ros, math
import yaml, datetime, json
import re, uuid, copy, os

from topological_navigation_msgs.msg import *
import topological_navigation_msgs.srv
import std_msgs.msg

from std_srvs.srv import Trigger, TriggerResponse
from geometry_msgs.msg import Vector3, Quaternion, TransformStamped

from rospy_message_converter import message_converter
from topological_navigation.tmap_utils import get_node_names_from_edge_id_2


def pose_dist(pose1, pose2):
    return math.sqrt((pose1["position"]["x"] - pose2["position"]["x"])**2 + (pose1["position"]["y"] - pose2["position"]["y"])**2)


class map_manager_2(object):
    
    
    def __init__(self):
        
        self.cache_dir = os.path.join(os.path.expanduser("~"), ".ros", "topological_maps")     
        if not os.path.exists(self.cache_dir):
            os.mkdir(self.cache_dir)
        
        # Services that retrieve information from the map
        self.get_map_srv=rospy.Service('/topological_map_manager2/get_topological_map', Trigger, self.get_topological_map_cb)
        self.get_tagged_srv=rospy.Service('/topological_map_manager2/get_tagged_nodes', topological_navigation_msgs.srv.GetTaggedNodes, self.get_tagged_cb)       
        self.get_tag_srv=rospy.Service('/topological_map_manager2/get_tags', topological_navigation_msgs.srv.GetTags, self.get_tags_cb)
        self.get_node_tag_srv=rospy.Service('/topological_map_manager2/get_node_tags', topological_navigation_msgs.srv.GetNodeTags, self.get_node_tags_cb)
        self.get_node_edges_srv=rospy.Service('/topological_map_manager2/get_edges_between_nodes', topological_navigation_msgs.srv.GetEdgesBetweenNodes, self.get_edges_between_cb)

        # Services that modify the map
        self.write_map_srv=rospy.Service('/topological_map_manager2/write_topological_map', topological_navigation_msgs.srv.WriteTopologicalMap, self.write_topological_map_cb)
        self.switch_map_srv=rospy.Service('/topological_map_manager2/switch_topological_map', topological_navigation_msgs.srv.WriteTopologicalMap, self.switch_topological_map_cb)
        self.add_node_srv=rospy.Service('/topological_map_manager2/add_topological_node', topological_navigation_msgs.srv.AddNode, self.add_topological_node_cb)
        self.remove_node_srv=rospy.Service('/topological_map_manager2/remove_topological_node', topological_navigation_msgs.srv.RmvNode, self.remove_node_cb)
        self.add_edges_srv=rospy.Service('/topological_map_manager2/add_edges_between_nodes', topological_navigation_msgs.srv.AddEdge, self.add_edge_cb)
        self.remove_edge_srv=rospy.Service('/topological_map_manager2/remove_edge', topological_navigation_msgs.srv.AddEdge, self.remove_edge_cb)
        self.add_content_to_node_srv=rospy.Service('/topological_map_manager2/add_content_to_node', topological_navigation_msgs.srv.AddContent, self.add_content_cb)
        self.update_node_name_srv = rospy.Service("/topological_map_manager2/update_node_name", topological_navigation_msgs.srv.UpdateNodeName, self.update_node_name_cb)
        self.update_node_waypoint_srv = rospy.Service("/topological_map_manager2/update_node_pose", topological_navigation_msgs.srv.AddNode, self.update_node_waypoint_cb)
        self.update_node_tolerance_srv = rospy.Service("/topological_map_manager2/update_node_tolerance", topological_navigation_msgs.srv.UpdateNodeTolerance, self.update_node_tolerance_cb)
        self.modify_tag_srv=rospy.Service('/topological_map_manager2/modify_node_tags', topological_navigation_msgs.srv.ModifyTag, self.modify_tag_cb)
        self.add_tag_srv=rospy.Service('/topological_map_manager2/add_tag_to_node', topological_navigation_msgs.srv.AddTag, self.add_tag_cb)
        self.rm_tag_srv=rospy.Service('/topological_map_manager2/rm_tag_from_node', topological_navigation_msgs.srv.AddTag, self.rm_tag_cb)        
        self.add_param_to_edge_config_srv=rospy.Service('/topological_map_manager2/add_param_to_edge_config', topological_navigation_msgs.srv.UpdateEdgeConfig, self.add_param_to_edge_config_cb)
        self.rm_param_from_edge_config_srv=rospy.Service('/topological_map_manager2/rm_param_from_edge_config', topological_navigation_msgs.srv.UpdateEdgeConfig, self.rm_param_from_edge_config_cb)
        self.update_node_restrictions_srv=rospy.Service('/topological_map_manager2/update_node_restrictions', topological_navigation_msgs.srv.UpdateRestrictions, self.update_node_restrictions_cb)
        self.update_edge_restrictions_srv=rospy.Service('/topological_map_manager2/update_edge_restrictions', topological_navigation_msgs.srv.UpdateRestrictions, self.update_edge_restrictions_cb)
        self.update_edge_srv=rospy.Service('/topological_map_manager2/update_edge', topological_navigation_msgs.srv.UpdateEdge, self.update_edge_cb)
        self.update_action_srv=rospy.Service('/topological_map_manager2/update_action', topological_navigation_msgs.srv.UpdateAction, self.update_action_cb)
        self.add_datum_srv=rospy.Service('/topological_map_manager2/add_datum', topological_navigation_msgs.srv.AddDatum, self.add_datum_cb)
        self.update_fail_policy_srv=rospy.Service('/topological_map_manager2/update_fail_policy', topological_navigation_msgs.srv.UpdateFailPolicy, self.update_fail_policy_cb)
    
    
    def init_map(self, name="new_map", metric_map="map_2d", pointset="new_map", transformation="default", filename="", load=True):
        
        self.name = name
        self.metric_map = metric_map
        self.pointset = pointset
        
        if transformation == "default":
            self.transformation = {}
            self.transformation["rotation"] = {}
            self.transformation["rotation"]["w"] = 1.0
            self.transformation["rotation"]["x"] = 0.0
            self.transformation["rotation"]["y"] = 0.0
            self.transformation["rotation"]["z"] = 0.0
            self.transformation["translation"] = {}
            self.transformation["translation"]["x"] = 0.0
            self.transformation["translation"]["y"] = 0.0
            self.transformation["translation"]["z"] = 0.0
            self.transformation["child"] = "topo_map"
            self.transformation["parent"] = "map"
        else:
            self.transformation = transformation
            
        self.filename = filename
        if not self.filename:
            self.filename = os.path.join(self.cache_dir, self.name + ".tmap2")
        
        self.loaded = False
        self.load = load            
        if self.load:
            self.load_map(self.filename)
        else:
            self.tmap2 = {}
            self.tmap2["name"] = self.name
            self.tmap2["metric_map"] = self.metric_map
            self.tmap2["pointset"] = self.pointset
            self.tmap2["transformation"] = self.transformation
            self.tmap2["meta"] = {}
            self.tmap2["meta"]["last_updated"] = self.get_time()
            self.tmap2["nodes"] = []            
            rospy.set_param('topological_map2_name', self.pointset)
            rospy.set_param('topological_map2_filename', os.path.split(self.filename)[1])
            rospy.set_param('topological_map2_path', os.path.split(self.filename)[0])

        self.map_pub = rospy.Publisher('/topological_map_2', std_msgs.msg.String, latch=True, queue_size=1) 
        self.map_pub.publish(std_msgs.msg.String(json.dumps(self.tmap2)))
        self.names = self.create_list_of_nodes()
        
        self.broadcaster = tf2_ros.StaticTransformBroadcaster()
        self.broadcast_transform()
        
        self.convert_to_legacy = rospy.get_param("~convert_to_legacy", True)
        if self.loaded and self.convert_to_legacy:
            self.points_pub = rospy.Publisher('/topological_map', topological_navigation_msgs.msg.TopologicalMap, latch=True, queue_size=1)
            self.tmap2_to_tmap()
            self.points_pub.publish(self.points)
        
        
    def get_time(self):
        return datetime.datetime.now().strftime('%Y-%m-%d_%H-%M-%S')


    def load_map(self, filename):
        self.loaded = False
        
        try:
            with open(filename, "r") as f:
                self.tmap2 = yaml.safe_load(f)
        except Exception as e:
            rospy.logerr(e)
            self.tmap2 = {}
            return
        
        e1 = "Loaded map is {} and should be {}."
        e2 = " You may be attemting to load an old-format map using topological_navigation/manager2.py" \
                " Please use topological_navigation/manager.py instead."
        
        map_type = type(self.tmap2)
        if map_type is list:
            rospy.logerr((e1+e2).format(map_type, dict))
            self.tmap2 = {}
            return
        elif map_type is not dict:
            rospy.logerr(e1.format(map_type, dict))
            self.tmap2 = {}
            return
        
        self.loaded = True
        self.map_check()
            
        self.name = self.tmap2["name"]
        self.metric_map = self.tmap2["metric_map"]
        self.pointset = self.tmap2["pointset"]
        self.transformation = self.tmap2["transformation"]
        
        self.names = self.create_list_of_nodes()
        
        rospy.set_param('topological_map2_name', self.pointset)
        rospy.set_param('topological_map2_filename', os.path.split(self.filename)[1])
        rospy.set_param('topological_map2_path', os.path.split(self.filename)[0])
        
        rospy.loginfo("Caching the map ...")
        self.write_topological_map(os.path.join(self.cache_dir, os.path.basename(self.filename)))
        
        
    def write_topological_map(self, filename):
        
        rospy.loginfo("Writing map to {}".format(filename))
        
        nodes = copy.deepcopy(self.tmap2["nodes"])
        nodes.sort(key=lambda node: node["node"]["name"])
        self.tmap2["nodes"] = nodes
        
        yml = yaml.safe_dump(self.tmap2, default_flow_style=False)
        fh = open(filename, "w")
        fh.write(str(yml))
        fh.close
        
        
    def update(self, update_time=True):
        
        if update_time:
            self.tmap2["meta"]["last_updated"] = self.get_time()
        
        self.map_pub.publish(std_msgs.msg.String(json.dumps(self.tmap2)))
        self.names = self.create_list_of_nodes()
        self.map_check()
        
        if self.loaded and self.convert_to_legacy:
            self.tmap2_to_tmap()
            self.points_pub.publish(self.points)
        
        
    def broadcast_transform(self):
        
        trans = message_converter.convert_dictionary_to_ros_message("geometry_msgs/Vector3", self.transformation["translation"])
        rot = message_converter.convert_dictionary_to_ros_message("geometry_msgs/Quaternion", self.transformation["rotation"])
        
        msg = TransformStamped()
        msg.header.stamp = rospy.Time.now()
        msg.header.frame_id = self.transformation["parent"]
        msg.child_frame_id = self.transformation["child"]
        msg.transform.translation = trans
        msg.transform.rotation = rot
        
        self.broadcaster.sendTransform(msg)
        
        
    def create_list_of_nodes(self):
        
        names = []
        if "nodes" in self.tmap2:
            names = [node["node"]["name"] for node in self.tmap2["nodes"]]
            names.sort()
        return names
            
        
    def get_topological_map_cb(self, req):
        """
        Returns the topological map
        """
        ans = TriggerResponse()
        ans.success = True
        ans.message = json.dumps(self.tmap2)
        
        return ans
    
    
    def switch_topological_map_cb(self, req):
        """
        Changes the topological map
        """
        rospy.set_param('topological_map2_filename', req.filename)
        path = rospy.get_param('topological_map2_path')
        self.filename = path + "/" + req.filename
        
        self.load_map(self.filename)        
        self.update(False)
        self.broadcast_transform()

        return True, json.dumps(self.tmap2)
    
    
    def get_tagged_cb(self, req):
        """
        Returns a list of nodes that have a given tag
        """
        names=[]
        for node in self.tmap2["nodes"]:
            if "tag" in node["meta"]:
                if req.tag in node["meta"]["tag"]:
                    names.append(node["node"]["name"])
                    
        return [names]
    
    
    def get_tags_cb(self, req):
        """
        Returns a list of available tags in the map
        """
        tags = [tag for node in self.tmap2["nodes"] if "tag" in node["meta"] for tag in node["meta"]["tag"]]
        return [set(tags)]
    
    
    def get_node_tags_cb(self, req):
        """
        Returns a list of a node's tags
        """
        num_available = 0
        for node in self.tmap2["nodes"]:
            if node["node"]["name"] == req.node_name:
                if "tag" in node["meta"]:
                    tags = node["meta"]["tag"]
                else:
                    tags = []
                    
                num_available+=1
                
        succeded = True        
        if num_available != 1:
            succeded = False
            tags = []
            
        return succeded, tags
    
    
    def get_edges_between_cb(self, req):
        """
        Returns a list of the ids of edges from nodea to nodeb and vice-versa
        """
        return self.get_edges_between(req.nodea, req.nodeb)
    
    
    def get_edges_between(self, nodea, nodeb):
        
         ab=[]; ba=[]
         for node in self.tmap2["nodes"]:
             if nodea == node["node"]["name"]:
                 for edge in node["node"]["edges"]:
                     if edge["node"] == nodeb:
                         ab.append(edge["edge_id"])
             if nodeb == node["node"]["name"]:
                 for edge in node["node"]["edges"]:
                     if edge["node"] == nodea:
                         ba.append(edge["edge_id"])
                         
         return ab, ba
    
    
    def write_topological_map_cb(self, req):
        """
        Saves the topological map to a yaml file
        """
        filename = req.filename
        if not filename:
            filename = self.filename
        
        try:
            message = "Writing map to {}".format(filename)
            self.write_topological_map(filename)
            success = True
        except Exception as message:
            success = False
        
        return success, str(message)
        
        
    def add_topological_node_cb(self, req):
        """
        Adds a node to the topological map
        """
        return self.add_topological_node(req.name, req.pose, req.add_close_nodes)
        
        
    def add_topological_node(self, node_name, node_pose, add_close_nodes, dist=8.0):
        
        if node_name:
            name = node_name
        else:
            name = self.get_new_name()

        rospy.loginfo("Creating Node {}".format(name))

        if name in self.names:
            rospy.logerr("Node already exists, try another name")
            return False
        
        pose = message_converter.convert_ros_message_to_dictionary(node_pose)
        close_nodes = []
        if add_close_nodes:
            for node in self.tmap2["nodes"]:
                ndist = pose_dist(pose, node["node"]["pose"])
                if ndist < dist :
                    if node["node"]["name"] != "ChargingPoint":
                        close_nodes.append(node["node"]["name"])
                        
        self.add_node(name, pose)
        
        for close_node in close_nodes:
            self.add_edge(name, close_node, "move_base", "", False)
            self.add_edge(close_node, name, "move_base", "", False)

        self.update()
        self.write_topological_map(self.filename)

        return True
    
    
    def get_new_name(self):
        
        namesnum=[]
        for i in self.names :
            if i.startswith('WayPoint') :
                nam = i.strip('WayPoint')
                namesnum.append(int(nam))
        namesnum.sort()
        if namesnum:
            nodname = 'WayPoint%d'%(int(namesnum[-1])+1)
        else :
            nodname = 'WayPoint1'
            
        return nodname
        
        
    def add_node(self, name, pose, localise_by_topic="", verts="default", properties="default", tags=[], 
                 restrictions_planning="True", restrictions_runtime="True"):
        
        if "orientation" not in pose:
            pose["orientation"] = {}
            pose["orientation"]["w"] = 1.0
            pose["orientation"]["x"] = 0.0
            pose["orientation"]["y"] = 0.0
            pose["orientation"]["z"] = 0.0
        
        node = {}
        node["meta"] = {}
        node["meta"]["map"] = self.metric_map
        node["meta"]["node"] = name
        node["meta"]["pointset"] = self.pointset
        if tags:
            node["meta"]["tag"] = tags
        
        node["node"] = {}
        node["node"]["edges"] = []
        node["node"]["localise_by_topic"] = localise_by_topic
        node["node"]["name"] = name        
        node["node"]["pose"] = pose
        
        if verts == "default":
            node["node"]["verts"] = self.generate_circle_vertices()
        else:
            node["node"]["verts"] = verts
            
        if properties == "default":
            node["node"]["properties"] = {}
            node["node"]["properties"]["xy_goal_tolerance"] = 0.3
            node["node"]["properties"]["yaw_goal_tolerance"] = 0.1
        else:
            node["node"]["properties"] = properties
            
        node["node"]["restrictions_planning"] = restrictions_planning
        node["node"]["restrictions_runtime"] = restrictions_runtime
        
        node["node"]["parent_frame"] = self.transformation["parent"]
            
        self.tmap2["nodes"].append(node)
        
        
    def generate_circle_vertices(self, radius=0.75, number=8):
        
        separation_angle = 2 * math.pi / number
        start_angle = separation_angle / 2
        current_angle = start_angle
        points = []
        for i in range(0, number):
            points.append({"x": math.cos(current_angle) * radius, "y": math.sin(current_angle) * radius})
            current_angle += separation_angle

        return points
    
    
    def add_edge_cb(self, req):
        """
        Adds an edge to a topological node
        """
        return self.add_edge(req.origin, req.destination, req.action, req.edge_id)
    
    
    def add_edge(self, origin, destination, action, edge_id, update=True):
        
        rospy.loginfo("Adding Edge from {} to {} using {}".format(origin, destination, action))
        
        num_available, index = self.get_instances_of_node(origin)
        
        if num_available == 1 :
            eids = []
            for edge in self.tmap2["nodes"][index]["node"]["edges"]:
                eids.append(edge["edge_id"])

            if not edge_id or edge_id in eids:
                test=0
                eid = '%s_%s' %(origin, destination)
                while eid in eids:
                    eid = '%s_%s_%03d' %(origin, destination, test)
                    test += 1
            else:
                eid=edge_id
                
            self.add_edge_to_node(origin, destination, action, eid)
            
            if update:
                self.update()
                self.write_topological_map(self.filename)
            return True
        else:
            rospy.logerr("Error adding edge to node {}. {} instances of node with name {} found".format(origin, num_available, origin))
            return False
        
        
    def add_edge_to_node(self, origin, destination, action="move_base", edge_id="default", config=[],
                         recovery_behaviours_config="", action_type="move_base_msgs/MoveBaseGoal", goal="default", fail_policy="fail", 
                         restrictions_planning="True", restrictions_runtime="True", fluid_navigation=True):
        
        edge = {}
        edge["action"] = action
        
        if edge_id == "default":
            edge["edge_id"] = origin + "_" + destination
        else:
            edge["edge_id"] = edge_id
        
        edge["node"] = destination
        edge["config"] = config
        edge["recovery_behaviours_config"] = recovery_behaviours_config
        
        if action_type == "default":
            edge["action_type"] = self.set_action_type(action)
        else:
            edge["action_type"] = action_type
            
        if goal == "default":
            edge["goal"] = {}
            edge["goal"]["target_pose"] = {}
            edge["goal"]["target_pose"]["pose"] = "$node.pose"
            edge["goal"]["target_pose"]["header"] = {}
            edge["goal"]["target_pose"]["header"]["frame_id"] = "$node.parent_frame"
        else:
            edge["goal"] = goal
            
        edge["fail_policy"] = fail_policy
        edge["restrictions_planning"] = restrictions_planning
        edge["restrictions_runtime"] = restrictions_runtime
        edge["fluid_navigation"] = fluid_navigation
        
        for node in self.tmap2["nodes"]:
            if node["node"]["name"] == origin:
                node["node"]["edges"].append(edge)
                
                
    def set_action_type(self, action):
        
        package = action + "_msgs"
        items = [item[0].upper() + item[1:] for item in action.split("_")]
        goal_type = "".join(items) + "Goal"
        action_type = package + "/" + goal_type
            
        return action_type
                
                
    def remove_node_cb(self, req):
        """
        Removes a node from the topological map
        """
        return self.remove_node(req.name)
                
                
    def remove_node(self, node_name):
        
        rospy.loginfo("Removing Node {}".format(node_name))
        
        num_available, rm_id = self.get_instances_of_node(node_name)
        
        if num_available == 1:
            del self.tmap2["nodes"][rm_id]
            
            for node in self.tmap2["nodes"]:
                for edge in node["node"]["edges"]:
                    if edge["node"] == node_name:
                        self.remove_edge(edge["edge_id"], False)
            
            self.update()
            self.write_topological_map(self.filename)            
            return True
        else:
            rospy.logerr("Error removing node {}. {} instances of node with name {} found".format(node_name, num_available, node_name))
            return False
        
        
    def remove_edge_cb(self, req):
        """
        Removes an edge from a topological node
        """
        return self.remove_edge(req.edge_id)
      

    def remove_edge(self, edge_name, update=True):
        
        rospy.loginfo("Removing Edge: {}".format(edge_name))
        
        num_available = 0
        for node in self.tmap2["nodes"]:
            for edge in node["node"]["edges"]:
                if edge["edge_id"] == edge_name:
                    num_available+=1

        if num_available >= 1:
            for node in self.tmap2["nodes"]:
                edges = copy.deepcopy(node["node"]["edges"])
                edges_new = list(filter(lambda edge: edge["edge_id"] != edge_name, edges))
                node["node"]["edges"] = edges_new
                
            if update:
                self.update()
                self.write_topological_map(self.filename)
            return True
        else:
            rospy.logerr("No edges with id {} found".format(edge_name))
            return False
    
    
    def add_content_cb(self, req):
        """
        Adds content to a node's meta information
        """
        data = json.loads(req.content)
        
        num_available, index = self.get_instances_of_node(req.node)        
        
        if num_available != 1:
             succeded = False
             meta_out = None
             print "there are no nodes or more than 1 with that name"
        else:
            succeded = True
            node_meta = self.tmap2["nodes"][index]["meta"]
            if "contains" in node_meta:
                if type(data) is list:
                    for j in data:
                        if "category" in j and "name" in j:
                            node_meta['contains'].append(j)
                elif type(data) is dict:
                    if "category" in data and "name" in data:
                        node_meta["contains"].append(data)
            else:
                a=[]
                if type(data) is list:
                    for j in data:
                        if "category" in j and "name" in j:
                            a.append(j)
                elif type(data) is dict:
                    if "category" in data and "name" in data:
                        a.append(data)
                node_meta["contains"] = a
            meta_out = str(node_meta)
            
            print "Updating %s--%s" %(self.tmap2["name"], req.node)
            self.update()
            self.write_topological_map(self.filename)

        return succeded, meta_out
    
    
    def update_node_name_cb(self, req):
        """
        Changes a node's name and updates edges which involve the renamed node
        """
        return self.update_node_name(req.node_name, req.new_name)
      

    def update_node_name(self, node_name, new_name):
        if new_name in self.names:
            return False, "node with name {0} already exists".format(new_name)

        num_available, index = self.get_instances_of_node(node_name)
                
        if num_available == 1:
            # update all the edges which involve the renamed node
            for node in self.tmap2["nodes"]:
                for edge in node["node"]["edges"]:
                    if node["node"]["name"] == node_name:
                        edge["edge_id"] = new_name + "_" + edge["node"]
                    if edge["node"] == node_name:
                        edge["node"] = new_name
                        edge["edge_id"] = node["node"]["name"] + "_" + new_name
            
            the_node = copy.deepcopy(self.tmap2["nodes"][index])
            the_node["meta"]["node"] = new_name
            the_node["node"]["name"] = new_name
            self.tmap2["nodes"][index] = the_node
             
            self.update()
            self.write_topological_map(self.filename)
            return True, ""
        else:
            return False, "Multiple nodes with name {} found, or it does not exist".format(node_name)
        
        
    def update_node_waypoint_cb(self, req):
        """
        Updates a node's pose
        """
        return self.update_node_waypoint(req.name, req.pose)
      

    def update_node_waypoint(self, name, pose_msg):
        
        num_available, index = self.get_instances_of_node(name)
        
        if num_available == 1:
            pose = message_converter.convert_ros_message_to_dictionary(pose_msg)
            self.tmap2["nodes"][index]["node"]["pose"] = pose
        
            self.update()
            self.write_topological_map(self.filename)
            return True
        else:
            rospy.logerr("Error updating the pose of node {}. {} instances of node with name {} found".format(name, num_available, name))
            return False
        
        
    def update_node_tolerance_cb(self, req):
        """
        Update node tolerances
        """
        return self.update_node_tolerance(req.node_name, req.xy_tolerance, req.yaw_tolerance)
      

    def update_node_tolerance(self, name, new_xy, new_yaw):
        
        num_available, index = self.get_instances_of_node(name)
        
        if num_available == 1:
            the_node = copy.deepcopy(self.tmap2["nodes"][index])
            
            if "properties" in the_node["node"]:
                the_node["node"]["properties"]["xy_goal_tolerance"] = new_xy
                the_node["node"]["properties"]["yaw_goal_tolerance"] = new_yaw
            else:
                properties = {}
                properties["xy_goal_tolerance"] = new_xy
                properties["yaw_goal_tolerance"] = new_yaw
                the_node["node"]["properties"] = properties
                
            self.tmap2["nodes"][index] = the_node  
            
            self.update()
            self.write_topological_map(self.filename)
            return True, ""
        else:
            rospy.logerr("Error updating the tolerance of node {}. {} instances of node with name {} found".format(name, num_available, name))
            return False, ""
        
        
    def modify_tag_cb(self, msg):
        """
        Changes the tag belonging to a node or a list of nodes
        """
        succeded = True
        meta_out = None
        for node_name in msg.node:
            available = [i for i, node in enumerate(self.tmap2["nodes"]) if node["node"]["name"] == node_name]
            
            for i in available:
                meta = self.tmap2["nodes"][i]["meta"]
                if "tag" in meta:
                    if not msg.tag in meta["tag"]:
                        continue
                    else:
                        tag_ind = meta["tag"].index(msg.tag)
                        meta["tag"][tag_ind] = msg.new_tag
                        
                meta_out = str(meta)

            if len(available) == 0:
                 succeded = False
                 
        if succeded:
            self.update()
            self.write_topological_map(self.filename)

        return succeded, meta_out
    
    
    def add_tag_cb(self, msg):
        """
        Adds a tag to nodes in the map
        """
        succeded = False
        meta_out = None
        for j in msg.node:
            for node in self.tmap2["nodes"]:
                if j == node["node"]["name"]:
                    succeded = True
                    if "tag" in node["meta"]:
                        if msg.tag not in node["meta"]["tag"]:
                            node["meta"]["tag"].append(msg.tag)
                    else:
                        a = []
                        a.append(msg.tag)
                        node["meta"][ "tag"] = a
                    meta_out = str(node["meta"])
                    
        if succeded:
            self.update()
            self.write_topological_map(self.filename)
                    
        return succeded, meta_out
    
    
    def rm_tag_cb(self, msg):
        """
        Remove a tag from nodes in the map
        """
        succeded = True
        for node_name in msg.node:
            available = [i for i, node in enumerate(self.tmap2["nodes"]) if node["node"]["name"] == node_name]
            
            succeded = False
            meta_out = None
            for i in available:
                meta = self.tmap2["nodes"][i]["meta"]
                if "tag" in meta:
                    if msg.tag in meta["tag"]:
                        print 'removing tag'
                        meta["tag"].remove(msg.tag)
                        print 'new list of tags'
                        print meta["tag"]
                        succeded = True
                meta_out = str(meta)
                
        if succeded:
            self.update()
            self.write_topological_map(self.filename)

        return succeded, meta_out
        
        
    def add_param_to_edge_config_cb(self, req):
        """
        Update edge reconfigure parameters.
        """
        return self.add_param_to_edge_config(req.edge_id, req.namespace, req.name, req.value, req.value_is_string)
    
    
    def add_param_to_edge_config(self, edge_id, namespace, name, value, value_is_string, write_map=True):
        
        if not value:
            return False, "no value provided"
        
        if not value_is_string:
            value = eval(value)
        
        node_name, _ = get_node_names_from_edge_id_2(self.tmap2, edge_id)
        num_available, index = self.get_instances_of_node(node_name)
        
        new_param = {"namespace":namespace, "name":name, "value":value}
        if num_available == 1:
            the_node = copy.deepcopy(self.tmap2["nodes"][index])
            msg = ""
            for edge in the_node["node"]["edges"]:
                if edge["edge_id"] == edge_id:
                    if "config" not in edge:
                        edge["config"] = []
                    if new_param not in edge["config"]:
                        edge["config"].append(new_param)
                    msg = "edge action is {} and edge config is {}".format(edge["action"], edge["config"])
            
            self.tmap2["nodes"][index] = the_node
            self.update()
            if write_map:
                self.write_topological_map(self.filename)
            
            return True, msg
        else:
            rospy.logerr("Cannot update edge {}. {} instances of node with name {} found".format(edge_id, num_available, node_name))
            return False, "no edge found or multiple edges found"
        
        
    def rm_param_from_edge_config_cb(self, req):
        """
        Remove a param from an edge's config.
        """
        return self.rm_param_from_edge_config(req.edge_id, req.namespace, req.name)
    
    
    def rm_param_from_edge_config(self, edge_id, namespace, name):
        
        node_name, _ = get_node_names_from_edge_id_2(self.tmap2, edge_id)
        num_available, index = self.get_instances_of_node(node_name)
        
        if num_available == 1:
            the_node = copy.deepcopy(self.tmap2["nodes"][index])
            msg = ""
            for edge in the_node["node"]["edges"]:
                if edge["edge_id"] == edge_id:
                    if "config" in edge:
                        params_new = []
                        for param in copy.deepcopy(edge["config"]):
                            if param["namespace"] == namespace and param["name"] == name:
                                continue
                            else:
                                params_new.append(param)
                        edge["config"] = params_new
                        msg = "edge action is {} and edge config is {}".format(edge["action"], edge["config"])
            self.tmap2["nodes"][index] = the_node
            self.update()
            self.write_topological_map(self.filename)
            
            return True, msg
        else:
            rospy.logerr("Cannot update edge {}. {} instances of node with name {} found".format(edge_id, num_available, node_name))
            return False, "no edge found or multiple edges found"
        
        
    def update_node_restrictions_cb(self, req):
        """
        Update a node's restrictions
        """
        return self.update_node_restrictions(req.name, req.restrictions_planning, req.restrictions_runtime, req.update_edges)
    
    
    def update_node_restrictions(self, node_name, restrictions_planning, restrictions_runtime, update_edges):
        
        num_available, index = self.get_instances_of_node(node_name)
        
        if num_available == 1:
            if restrictions_planning:
                self.tmap2["nodes"][index]["node"]["restrictions_planning"] = restrictions_planning
            if restrictions_runtime:
                self.tmap2["nodes"][index]["node"]["restrictions_runtime"] = restrictions_runtime
                
            edge_ids = []
            for node in self.tmap2["nodes"]:
                for edge in node["node"]["edges"]:
                    if node["node"]["name"] == node_name or edge["node"] == node_name:
                        edge_ids.append(edge["edge_id"])
            
            if restrictions_planning and update_edges:            
                for edge_id in set(edge_ids):
                    self.update_edge_restrictions(edge_id, restrictions_planning, "", False)
                
            self.update()
            self.write_topological_map(self.filename)
            return True, ""
        else:
            rospy.logerr("Error updating the restrictions of node {}. {} instances of node with name {} found".format(node_name, num_available, node_name))
            return False, ""
        
        
    def update_edge_restrictions_cb(self, req):
        """
        Update an edge's restrictions
        """
        return self.update_edge_restrictions(req.name, req.restrictions_planning, req.restrictions_runtime)
    
    
    def update_edge_restrictions(self, edge_id, restrictions_planning, restrictions_runtime, update=True):
        
        node_name, _ = get_node_names_from_edge_id_2(self.tmap2, edge_id)
        num_available, index = self.get_instances_of_node(node_name)
        
        if num_available == 1:
            the_node = copy.deepcopy(self.tmap2["nodes"][index])
            for edge in the_node["node"]["edges"]:
                if edge["edge_id"] == edge_id:
                    if restrictions_planning:
                        edge["restrictions_planning"] = restrictions_planning
                    if restrictions_runtime:
                        edge["restrictions_runtime"] = restrictions_runtime

            self.tmap2["nodes"][index] = the_node
            
            if update:
                self.update()
                self.write_topological_map(self.filename)
            return True, ""
        else:
            rospy.logerr("Error updating the restrictions of edge {}. {} instances of node with name {} found".format(edge_id, num_available, node_name))
            return False, ""
        
        
    def update_edge_cb(self, req):
        """
        Updates an edge's args (action, action type, goal etc)
        """
<<<<<<< HEAD
        return self.update_edge(req.edge_id, req.action_name, req.action_type, req.goal, req.not_fluid)
    
    
    def update_edge(self, edge_id, action_name, action_type, goal, not_fluid):
=======
        return self.update_edge_action(req.edge_id, req.action_name, req.action_type, req.goal, req.fail_policy, req.not_fluid)
    
    
    def update_edge_action(self, edge_id, action_name, action_type, goal, fail_policy, not_fluid):
>>>>>>> 83692e93
        
        node_name, _ = get_node_names_from_edge_id_2(self.tmap2, edge_id)
        num_available, index = self.get_instances_of_node(node_name)
        
        if num_available == 1:
            the_node = copy.deepcopy(self.tmap2["nodes"][index])
            for edge in the_node["node"]["edges"]:
                if edge["edge_id"] == edge_id:
                    if action_name:
                        edge["action"] = action_name
                    if action_type:
                        edge["action_type"] = action_type
                    if goal:
                        edge["goal"] = json.loads(goal)
                    if fail_policy:
                        edge["fail_policy"] = fail_policy
                    if not_fluid:
                        edge["fluid_navigation"] = False
                    else:
                        edge["fluid_navigation"] = True
                    
            self.tmap2["nodes"][index] = the_node
            self.update()
            self.write_topological_map(self.filename)
            return True
        else:
            rospy.logerr("Cannot update edge {}. {} instances of node with name {} found".format(edge_id, num_available, node_name))
            return False
                    
                
    def update_action_cb(self, req):
        """
        Updates the action type and goal for all action_name edges
        """
        return self.update_action(req.action_name, req.action_type, req.goal)
    
    
    def update_action(self, action_name, action_type, goal):
        
        success = False
        for node in self.tmap2["nodes"]:
            for edge in node["node"]["edges"]:
                if edge["action"] == action_name:
                    if action_type:
                        edge["action_type"] = action_type
                    if goal:
                        edge["goal"] = json.loads(goal)
                    success = True
        
        if success:            
            self.update()
            self.write_topological_map(self.filename)
    
        return success
    
    
    def add_datum_cb(self, req):
        """
        Adds GNSS latitude/longitude to the topological map's top-level meta info
        """  
        return self.add_datum(req.latitude, req.longitude)
    
    
    def add_datum(self, latitude, longitude):
        
        try:
            self.tmap2["meta"]["datum_latitude"] = latitude
            self.tmap2["meta"]["datum_longitude"] = longitude
            self.update()
            self.write_topological_map(self.filename)
            return True
        
        except Exception as e:
            rospy.logerr(e)
            return False
        
        
    def update_fail_policy_cb(self, req):
        """
        Update he fail policy of all edges in the map
        """  
        return self.update_fail_policy(req.fail_policy)
    
    
    def update_fail_policy(self, fail_policy):
        
        if not fail_policy:
            return False
        
        try:
            for node in self.tmap2["nodes"]:
                for edge in node["node"]["edges"]:
                    edge["fail_policy"] = fail_policy
                        
            self.update()
            self.write_topological_map(self.filename)
            return True
        
        except Exception as e:
            rospy.logerr(e)
            return False
        
        
    def get_instances_of_node(self, node_name):
        
        num_available = 0
        index = None
        for i, node in enumerate(self.tmap2["nodes"]):
            if node["node"]["name"] == node_name:
                num_available+=1
                index = i
                
        return num_available, index
                
        
    def map_check(self):
        
        self.map_ok = True
        
        # check that all nodes have the same pointset
        pointsets = [node["meta"]["pointset"] for node in self.tmap2["nodes"]]
        if len(set(pointsets)) > 1:
            rospy.logwarn("multiple poinsets found in meta info: {}".format(set(pointsets)))
            self.map_ok = False
        
        # check for duplicate node names
        names = self.create_list_of_nodes()
        for name in set(names):
            n = names.count(name)
            if n > 1:
                rospy.logwarn("{} instances of node with name '{}' found".format(n, name))
                self.map_ok = False
        
        sep = "_" + str(uuid.uuid4()) + "_"
        edge_ids = [node["node"]["name"] + sep + edge["node"] for node in self.tmap2["nodes"] for edge in node["node"]["edges"]]
        edge_ids.sort()

        # check for duplicate edges
        for edge in set(edge_ids):
            edge_nodes = re.match("(.*)" + sep + "(.*)", edge).groups()
            origin = edge_nodes[0]
            destination = edge_nodes[1]
 
            n = edge_ids.count(edge)
            if n > 1:
                rospy.logwarn("{} instances of edge with origin '{}' and destination '{}' found".format(n, origin, destination))
                self.map_ok = False
        
        # check that an edge's destination node exists
        for edge in set(edge_ids):
            edge_nodes = re.match("(.*)" + sep + "(.*)", edge).groups()
            origin = edge_nodes[0]
            destination = edge_nodes[1]
 
            if destination not in names:
                rospy.logwarn("edge with origin '{}' has a destination '{}' that does not exist".format(origin, destination))
                self.map_ok = False

        # check if a node has an edge to itself                
        for node in self.tmap2["nodes"]:
            for edge in node["node"]["edges"]:
                if node["node"]["name"] == edge["node"]:
                    rospy.logwarn("edge with id '{}' has a destination '{}' equal to its origin".format(edge["edge_id"], edge["node"]))
                    self.map_ok = False
                    
                
    def tmap2_to_tmap(self):
        self.points = map_manager_2.convert_tmap2_to_tmap(self.tmap2, self.pointset, self.metric_map)
        

    @classmethod
    def convert_tmap2_to_tmap(cls, tmap2, pointset, metric_map):
        points = topological_navigation_msgs.msg.TopologicalMap()

        try:
            point_set = pointset
            points.name = point_set
            points.pointset = point_set
            points.map = metric_map

            for node in tmap2["nodes"]:
                msg = topological_navigation_msgs.msg.TopologicalNode()
                msg.name = node["node"]["name"]
                msg.map = metric_map
                msg.pointset = point_set

                msg.pose = message_converter.convert_dictionary_to_ros_message(
                    "geometry_msgs/Pose", node["node"]["pose"])

                msg.yaw_goal_tolerance = node["node"]["properties"]["yaw_goal_tolerance"]
                msg.xy_goal_tolerance = node["node"]["properties"]["xy_goal_tolerance"]

                msgs_verts = []
                for v in node["node"]["verts"]:
                    msg_v = topological_navigation_msgs.msg.Vertex()
                    msg_v.x = v["x"]
                    msg_v.y = v["y"]
                    msgs_verts.append(msg_v)
                msg.verts = msgs_verts

                msgs_edges = []
                for e in node["node"]["edges"]:
                    msg_e = topological_navigation_msgs.msg.Edge()
                    msg_e.edge_id = e["edge_id"]
                    msg_e.node = e["node"]
                    msg_e.action = e["action"]
                    msg_e.top_vel = 0.55
                    msg_e.map_2d = metric_map
                    msg_e.inflation_radius = 0.0
                    msg_e.recovery_behaviours_config = e["recovery_behaviours_config"]
                    msgs_edges.append(msg_e)
                msg.edges = msgs_edges

                msg.localise_by_topic = node["node"]["localise_by_topic"]
                points.nodes.append(msg)

        except Exception as e:
            rospy.logerr(
                "Cannot convert map to the old format. The conversion requires all fields of the old format map to be set.")
            points = topological_navigation_msgs.msg.TopologicalMap()

        return points
#########################################################################################################<|MERGE_RESOLUTION|>--- conflicted
+++ resolved
@@ -959,17 +959,10 @@
         """
         Updates an edge's args (action, action type, goal etc)
         """
-<<<<<<< HEAD
-        return self.update_edge(req.edge_id, req.action_name, req.action_type, req.goal, req.not_fluid)
-    
-    
-    def update_edge(self, edge_id, action_name, action_type, goal, not_fluid):
-=======
-        return self.update_edge_action(req.edge_id, req.action_name, req.action_type, req.goal, req.fail_policy, req.not_fluid)
-    
-    
-    def update_edge_action(self, edge_id, action_name, action_type, goal, fail_policy, not_fluid):
->>>>>>> 83692e93
+        return self.update_edge(req.edge_id, req.action_name, req.action_type, req.goal, req.fail_policy, req.not_fluid)
+    
+    
+    def update_edge(self, edge_id, action_name, action_type, goal, fail_policy, not_fluid):
         
         node_name, _ = get_node_names_from_edge_id_2(self.tmap2, edge_id)
         num_available, index = self.get_instances_of_node(node_name)
