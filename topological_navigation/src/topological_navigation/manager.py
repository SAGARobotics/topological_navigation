#!/usr/bin/env python
import math
import rospy
import sys
import pymongo
import json
import yaml
import re

import std_msgs.msg

from strands_navigation_msgs.msg import *
from strands_navigation_msgs.srv import *
from mongodb_store.message_store import MessageStoreProxy



def node_dist(node1,node2):
    dist = math.sqrt((node1.pose.position.x - node2.pose.position.x)**2 + (node1.pose.position.y - node2.pose.position.y)**2 )
    return dist

class map_manager(object):

    def __init__(self, name, load=True, load_from_file=False) :
        self.name = name
        self.load_from_file = load_from_file
        self.map_ok = True
        self.yaw_goal_tolerance = 0.1
        self.xy_goal_tolerance = 0.3

        if load:
            if not load_from_file:
                self.nodes = self.loadMap(name)
            else:
                self.nodes, self.tmap = self.load_map_from_file(name)
            self.names = self.create_list_of_nodes()

            rospy.set_param('topological_map_name', self.nodes.pointset)
        else:
            self.nodes = strands_navigation_msgs.msg.TopologicalMap()
            self.nodes.name = name
            self.nodes.pointset = name
            self.names=[]
            rospy.set_param('topological_map_name', self.nodes.pointset)


        self.map_pub = rospy.Publisher('/topological_map', strands_navigation_msgs.msg.TopologicalMap, latch=True, queue_size=1)
        self.last_updated = rospy.Time.now()
        self.map_pub.publish(self.nodes)

        rospy.Subscriber('/update_map', std_msgs.msg.Time, self.updateCallback)
        #This service returns any given map
        self.get_map_srv=rospy.Service('/topological_map_publisher/get_topological_map', strands_navigation_msgs.srv.GetTopologicalMap, self.get_topological_map_cb)
        #This service switches topological map
        self.switch_map_srv=rospy.Service('/topological_map_manager/switch_topological_map', strands_navigation_msgs.srv.GetTopologicalMap, self.switch_topological_map_cb)
        #This service adds a node 
        self.add_node_srv=rospy.Service('/topological_map_manager/add_topological_node', strands_navigation_msgs.srv.AddNode, self.add_topological_node_cb)
        #This service deletes a node 
        self.remove_node_srv=rospy.Service('/topological_map_manager/remove_topological_node', strands_navigation_msgs.srv.RmvNode, self.remove_node_cb)
        #This service adds content to a node
        self.add_content_to_node_srv=rospy.Service('/topological_map_manager/add_content_to_node', strands_navigation_msgs.srv.AddContent, self.add_content_cb)
        self.update_node_name_srv = rospy.Service("/topological_map_manager/update_node_name", strands_navigation_msgs.srv.UpdateNodeName, self.update_node_name_cb)
        self.update_node_waypoint_srv = rospy.Service("/topological_map_manager/update_node_pose", strands_navigation_msgs.srv.AddNode, self.update_node_waypoint_cb)
        self.update_node_tolerance_srv = rospy.Service("/topological_map_manager/update_node_tolerance", strands_navigation_msgs.srv.UpdateNodeTolerance, self.update_node_tolerance_cb)
        #This service adds a tag to the meta information of a list of nodes
        self.get_tag_srv=rospy.Service('/topological_map_manager/get_tags', strands_navigation_msgs.srv.GetTags, self.get_tags_cb)
        #This service adds gets all tags from the meta information of a node
        self.get_node_tag_srv=rospy.Service('/topological_map_manager/get_node_tags', strands_navigation_msgs.srv.GetNodeTags, self.get_node_tags_cb)
        #This service adds gets all tags from the meta information of a node
        self.modify_tag_srv=rospy.Service('/topological_map_manager/modify_node_tags', strands_navigation_msgs.srv.ModifyTag, self.modify_tag_cb)
        #This service adds a tag to the meta information of a list of nodes
        self.add_tag_srv=rospy.Service('/topological_map_manager/add_tag_to_node', strands_navigation_msgs.srv.AddTag, self.add_tag_cb)
        #This service removes a tag from the meta information of a list of nodes
        self.rm_tag_srv=rospy.Service('/topological_map_manager/rm_tag_from_node', strands_navigation_msgs.srv.AddTag, self.rm_tag_cb)        
        #This service returns a list of nodes that have a given tag
        self.get_tagged_srv=rospy.Service('/topological_map_manager/get_tagged_nodes', strands_navigation_msgs.srv.GetTaggedNodes, self.get_tagged_cb)       
        #This service returns a list of edges_ids between two nodes
        self.get_node_edges_srv=rospy.Service('/topological_map_manager/get_edges_between_nodes', strands_navigation_msgs.srv.GetEdgesBetweenNodes, self.get_edges_between_cb)
        #adds edge between two nodes
        self.add_edges_srv=rospy.Service('/topological_map_manager/add_edges_between_nodes', strands_navigation_msgs.srv.AddEdge, self.add_edge_cb)
        self.update_edge_srv=rospy.Service('/topological_map_manager/update_edge', strands_navigation_msgs.srv.UpdateEdge, self.update_edge_cb)
        self.remove_edge_srv=rospy.Service('/topological_map_manager/remove_edge', strands_navigation_msgs.srv.AddEdge, self.remove_edge_cb)

    def updateCallback(self, msg) :
#        if msg.data > self.last_updated :
        self.nodes = self.loadMap(self.name)
        self.last_updated = rospy.Time.now()
        self.map_pub.publish(self.nodes)
        self.names = self.create_list_of_nodes()


    def get_tags_cb(self, req):
<<<<<<< HEAD
        """
        get tags callback
        This function is the callback for the get tags service
        It returns a list of available tags in the map
        """
        tt = self.get_tags_from_file() if self.load_from_file else self.get_tags_from_mongo()
        return tt
    
    
    def get_tags_from_mongo(self):
=======
        
        if not self.load_from_file:
            tt = self.get_tags_from_database()
        else:
            tt = self.get_tags_from_file()
        return tt
    
    
    def get_tags_from_database(self):
        
>>>>>>> 91cff98c
        host = rospy.get_param("mongodb_host")
        port = rospy.get_param("mongodb_port")
        client = pymongo.MongoClient(host, port)
    
        db=client.message_store
        collection=db["topological_maps"]
        available = collection.find({"pointset": self.nodes.name}).distinct("_meta.tag")
        tt=[]
        #for i in available:
        tt.append(available)
        return tt
<<<<<<< HEAD


    def get_tags_from_file(self):
        tt = []
        for node in self.tmap:
            if "tag" in node["meta"]:
               for tag in node["meta"]["tag"]:
                   tt.append(tag)
        tt = [set(tt)]
        return tt


=======
    
    
    def get_tags_from_file(self):
        tt = [tag for node in self.tmap if "tag" in node["meta"] for tag in node["meta"]["tag"]]
        return [set(tt)]
        
    
>>>>>>> 91cff98c
    def get_node_tags_cb(self, req):
        #rospy.loginfo('Adding Tag '+msg.tag+' to '+str(msg.node))
        succeded = True
        msg_store = MessageStoreProxy(collection='topological_maps')
        query = {"name" : req.node_name, "pointset": self.nodes.name}
        query_meta = {}
        query_meta["pointset"] = self.nodes.name
        query_meta["map"] = self.nodes.map

        #print query, query_meta
        available = msg_store.query(strands_navigation_msgs.msg.TopologicalNode._type, query, query_meta)
        #print len(available)
        if len(available) == 1:
            # The meta information for a node is in the second part of the tuple
            # returned by the message store query
            if 'tag' in available[0][1]:
                tags = available[0][1]['tag']
            else:
                tags = []
        else:
             succeded = False
             tags = []

        return succeded, tags

    def get_tagged_nodes(self, tag):
        mm=[]
        a=[]

        #db.topological_maps.find({ "_meta.tag":"AAA" })

        msg_store = MessageStoreProxy(collection='topological_maps')
        query = {"_meta.tag": tag, "pointset": self.nodes.name}
        query_meta = {}
        query_meta["pointset"] = self.nodes.name
        query_meta["map"] = self.nodes.map

        #print query, query_meta
        available = msg_store.query(strands_navigation_msgs.msg.TopologicalNode._type, query, query_meta)
        #print len(available)
        for i in available:
            nname= i[1]['node']
            a.append(nname)

        mm.append(a)

        return mm


    def get_tagged_cb(self, msg):
        return self.get_tagged_nodes(msg.tag)


    def add_content_cb(self, req):
        #print req
        data = json.loads(req.content)
        #print data

        msg_store = MessageStoreProxy(collection='topological_maps')
        query = {"name" : req.node, "pointset": self.nodes.name}
        query_meta = {}
        query_meta["pointset"] = self.nodes.name
        query_meta["map"] = self.nodes.map

        #print query, query_meta
        available = msg_store.query(strands_navigation_msgs.msg.TopologicalNode._type, query, query_meta)
        #print len(available)
        if len(available) != 1:
             succeded = False
             meta_out = None
             print 'there are no nodes or more than 1 with that name'
        else:
            succeded = True
            for i in available:
                msgid= i[1]['_id']
                if 'contains' in i[1]:
                    if type(data) is list :
                        for j in data:
                            if 'category' in j and 'name' in j :
                                i[1]['contains'].append(j)
                    elif type(data) is dict :
                        if 'category' in data and 'name' in data :
                            i[1]['contains'].append(data)
                else:
                    a=[]
                    if type(data) is list :
                        for j in data:
                            if 'category' in j and 'name' in j :
                                a.append(j)
                    elif type(data) is dict :
                        if 'category' in data and 'name' in data :
                            a.append(data)
                    i[1]['contains']=a
                meta_out = str(i[1])
                print "Updating %s--%s" %(i[0].pointset, i[0].name)
                msg_store.update_id(msgid, i[0], i[1], upsert = False)

        return succeded, meta_out


    def add_tag_cb(self, msg):
          """
        add tag callback
        This function adds the callback for the add tags service
        It adds tag to a node in the map
        """
        succeded, meta_out = self.add_tag_to_file(msg) if self.load_from_file else self.add_tag_to_mongo(msg)
        #rospy.loginfo('Adding Tag '+msg.tag+' to '+str(msg.node))
<<<<<<< HEAD

        return succeded, meta_out


    def add_tag_to_mongo(self, msg):
        succeded = True
        meta_out = None
        for j in msg.node:

            msg_store = MessageStoreProxy(collection='topological_maps')
            query = {"name" : j, "pointset": self.nodes.name}
            query_meta = {}
            query_meta["pointset"] = self.nodes.name
            query_meta["map"] = self.nodes.map

            #print query, query_meta
            available = msg_store.query(strands_navigation_msgs.msg.TopologicalNode._type, query, query_meta)
            #print len(available)
            for i in available:
                msgid= i[1]['_id']
                if 'tag' in i[1]:
                    if not msg.tag in i[1]['tag']:
                        i[1]['tag'].append(msg.tag)
                else:
                    a=[]
                    a.append(msg.tag)
                    i[1]['tag']=a
                meta_out = str(i[1])

                msg_store.update_id(msgid, i[0], i[1], upsert = False)
                #print trstr
            if len(available) == 0:
                 succeded = False
=======
        if not self.load_from_file:
            succeded = True
            meta_out = None
            for j in msg.node:
    
                msg_store = MessageStoreProxy(collection='topological_maps')
                query = {"name" : j, "pointset": self.nodes.name}
                query_meta = {}
                query_meta["pointset"] = self.nodes.name
                query_meta["map"] = self.nodes.map
    
                #print query, query_meta
                available = msg_store.query(strands_navigation_msgs.msg.TopologicalNode._type, query, query_meta)
                #print len(available)
                for i in available:
                    msgid= i[1]['_id']
                    if 'tag' in i[1]:
                        if not msg.tag in i[1]['tag']:
                            i[1]['tag'].append(msg.tag)
                    else:
                        a=[]
                        a.append(msg.tag)
                        i[1]['tag']=a
                    meta_out = str(i[1])
    
                    msg_store.update_id(msgid, i[0], i[1], upsert = False)
                    #print trstr
                if len(available) == 0:
                     succeded = False
                     
        else:
            succeded = False
            meta_out = None
            for j in msg.node:
                for node in self.tmap:
                    if j == node["meta"]["node"] and j == node["node"]["name"]:
                        succeded = True
                        if "tag" in node["meta"]:
                            if msg.tag not in node["meta"]["tag"]:
                                node["meta"]["tag"].append(msg.tag)
                        else:
                            a = []
                            a.append(msg.tag)
                            node["meta"][ "tag"] = a
                        meta_out = str(node["meta"])

>>>>>>> 91cff98c
        return succeded, meta_out
        
    
    def add_tag_to_file(self, msg):
        succeded = False
        meta_out = None
        for j in msg.node:
            for node in self.tmap:
                if j == node["meta"]["node"] and j == node["node"]["name"]:
                    succeded = True
                    if "tag" in node["meta"]:
                        if msg.tag not in node["meta"]["tag"]:
                            node["meta"]["tag"].append(msg.tag)
                    else:
                        a = []
                        a.append(msg.tag)
                        node["meta"][ "tag"] = a
                    meta_out = str(node["meta"])
        return succeded, meta_out
       

    def rm_tag_cb(self, msg):
        #rospy.loginfo('Adding Tag '+msg.tag+' to '+str(msg.node))
        succeded = True
        for j in msg.node:

            msg_store = MessageStoreProxy(collection='topological_maps')
            query = {"name" : j, "pointset": self.nodes.name}
            query_meta = {}
            query_meta["pointset"] = self.nodes.name
            query_meta["map"] = self.nodes.map

            #print query, query_meta
            available = msg_store.query(strands_navigation_msgs.msg.TopologicalNode._type, query, query_meta)
            #print len(available)
            succeded = False
            meta_out = None
            for i in available:
                msgid= i[1]['_id']
                if 'tag' in i[1]:
                    if msg.tag in i[1]['tag']:
                        print 'removing tag'
                        i[1]['tag'].remove(msg.tag)
                        print 'new list of tags'
                        print i[1]['tag']
                        msg_store.update_id(msgid, i[0], i[1], upsert = False)
                        succeded = True
                meta_out = str(i[1])

        return succeded, meta_out

    def modify_tag_cb(self, msg):
        succeded = True
        meta_out = None
        for node in msg.node:
            msg_store = MessageStoreProxy(collection='topological_maps')
            query = {"name" : node, "pointset": self.nodes.name}
            query_meta = {}
            query_meta["pointset"] = self.nodes.name
            query_meta["map"] = self.nodes.map

            #print query, query_meta
            available = msg_store.query(strands_navigation_msgs.msg.TopologicalNode._type, query, query_meta)
            #print len(available)
            for node_plus_meta in available:
                msgid= node_plus_meta[1]['_id']
                if 'tag' in node_plus_meta[1]:
                    if not msg.tag in node_plus_meta[1]['tag']:
                        continue
                    else:
                        tag_ind = node_plus_meta[1]['tag'].index(msg.tag)
                        node_plus_meta[1]['tag'][tag_ind] = msg.new_tag
                meta_out = str(node_plus_meta[1])

                msg_store.update_id(msgid, node_plus_meta[0], node_plus_meta[1], upsert = True)
            if len(available) == 0:
                 succeded = False

        return succeded, meta_out

    def get_topological_map_cb(self, req):
        nodes = self.loadMap(req.pointset)
        print "Returning Map %s"%req.pointset
        nodes.nodes.sort(key=lambda node: node.name)
        return nodes


    def switch_topological_map_cb(self, req):
        self.nodes=[]
        self.name = req.pointset
        self.nodes = self.loadMap(req.pointset)
        print "Returning Map %s"%req.pointset
        #nodes.nodes.sort(key=lambda node: node.name)
        self.names = self.create_list_of_nodes()
        self.map_pub.publish(self.nodes)
        return self.nodes


    def get_new_name(self):
        namesnum=[]
        for i in self.names :
            if i.startswith('WayPoint') :
                nam = i.strip('WayPoint')
                namesnum.append(int(nam))
        namesnum.sort()
        if namesnum:
            nodname = 'WayPoint%d'%(int(namesnum[-1])+1)
        else :
            nodname = 'WayPoint1'
        return nodname


    def add_edge_cb(self, req):
        return self.add_edge(req.origin, req.destination, req.action, req.edge_id)

    def add_edge(self, or_waypoint, de_waypoint, action, edge_id) :

        rospy.loginfo('Adding Edge from '+or_waypoint+' to '+de_waypoint+' using '+action)
        node_name = or_waypoint

        #nodeindx = self._get_node_index(edged[0])
        msg_store = MessageStoreProxy(collection='topological_maps')
        query = {"name" : node_name, "pointset": self.nodes.name}
        query_meta = {}
        query_meta["pointset"] = self.nodes.name
        query_meta["map"] = self.nodes.map

        #print query, query_meta
        available = msg_store.query(strands_navigation_msgs.msg.TopologicalNode._type, query, query_meta)
        #print len(available)
        if len(available) == 1 :
            eids = []
            for i in available[0][0].edges :
                eids.append(i.edge_id)

            if not edge_id or edge_id in eids:
                test=0
                eid = '%s_%s' %(or_waypoint, de_waypoint)
                while eid in eids:
                    eid = '%s_%s_%03d' %(or_waypoint, de_waypoint, test)
                    test += 1
            else:
                eid=edge_id

            edge = strands_navigation_msgs.msg.Edge()
            edge.node = de_waypoint
            edge.action = action
            edge.top_vel = 0.55
            edge.edge_id = eid
            edge.map_2d = available[0][0].map

            available[0][0].edges.append(edge)

            #print available[0][0]
            msg_store.update(available[0][0], query_meta, query, upsert=True)
            return True
        else :
            rospy.logerr("Impossible to store in DB "+str(len(available))+" waypoints found after query")
            rospy.logerr("Available data: "+str(available))
            return False

    def generate_circle_vertices(self, radius=0.75, number=8):
        separation_angle = 2 * math.pi / number
        start_angle = separation_angle / 2
        current_angle = start_angle
        points = []
        for i in range(0, number):
            points.append((math.cos(current_angle) * radius, math.sin(current_angle) * radius))
            current_angle += separation_angle

        return points

    def add_topological_node_cb(self, req):
        return self.add_topological_node(req.name, req.pose, req.add_close_nodes)

    def add_topological_node(self, node_name, node_pose, add_close_nodes, dist=8.0):
        #Get New Node Name
        if node_name:
            name = node_name
        else:
            name = self.get_new_name()

        rospy.loginfo('Creating Node: '+name)

        if name in self.names:
            rospy.logerr("Node already exists, try another name")
            return False

        #Create Message store
        msg_store = MessageStoreProxy(collection='topological_maps')

        meta = {}
        meta["map"] = self.nodes.map
        meta["pointset"] = self.nodes.name
        meta["node"] = name

        node = strands_navigation_msgs.msg.TopologicalNode()
        node.name = name
        node.map = self.nodes.map
        node.pointset = self.name
        node.pose = node_pose
        node.yaw_goal_tolerance = self.yaw_goal_tolerance
        node.xy_goal_tolerance = self.xy_goal_tolerance
        node.localise_by_topic = ''
        vertices=self.generate_circle_vertices()
        for j in vertices :
            v = strands_navigation_msgs.msg.Vertex()
            v.x = float(j[0])
            v.y = float(j[1])
            node.verts.append(v)

        if add_close_nodes:
            close_nodes = []
            for i in self.nodes.nodes:
                ndist = node_dist(node, i)
                if ndist < dist :
                    if i.name != 'ChargingPoint':
                        close_nodes.append(i.name)


            for i in close_nodes:
                e = strands_navigation_msgs.msg.Edge()
                e.node = i
                e.action = 'move_base'
                eid = '%s_%s' %(node.name, i)
                e.edge_id = eid
                e.top_vel =0.55
                e.map_2d = node.map
                node.edges.append(e)

            for i in close_nodes:
                self.add_edge(i, node.name, 'move_base', '')

        msg_store.insert(node,meta)
        return True

    def update_node_name_cb(self, req):
        return self.update_node_name(req.node_name, req.new_name)

    def update_node_name(self, node_name, new_name):
        if new_name in self.names:
            return False, "node with name {0} already exists".format(new_name)

        msg_store = MessageStoreProxy(collection='topological_maps')
        # The query retrieves the node name with the given name from the given pointset.
        query = {"name": node_name, "pointset": self.name}
        # The meta-information is some additional information about the specific
        # map that we are interested in (?)
        query_meta = {}
        query_meta["pointset"] = self.name
        query_meta["map"] = self.nodes.map
        # This returns a tuple containing the object, if it exists, and some
        # information about how it's stored in the database.
        available = msg_store.query(TopologicalNode._type, query, query_meta)

        if len(available) == 1:
            available[0][0].name = new_name
            # Also need to update all edges which involve the renamed node
            allnodes_query = {"pointset": self.name}
            allnodes_query_meta = {}
            allnodes_query_meta["pointset"] = self.name
            allnodes_query_meta["map"] = self.nodes.map
            # this produces a list of tuples, each with [0] as the node, [1] as database info
            allnodes_available = msg_store.query(TopologicalNode._type, {}, allnodes_query_meta)

            # Check the edges of each node for a reference to the node to be
            # renamed, and change the edge id if there is one. Enumerate the
            # values so that we can edit the objects in place to send them back
            # to the database.
            for node_ind, node_tpl in enumerate(allnodes_available):
                for edge_ind, edge in enumerate(node_tpl[0].edges):
                    # change names of the edges in other nodes, and update their values in the database
                    if node_tpl[0].name != node_name and node_name in edge.edge_id:
                        allnodes_available[node_ind][0].edges[edge_ind].edge_id = edge.edge_id.replace(node_name, new_name)
                        # must also update the name of the node this edge goes to
                        allnodes_available[node_ind][0].edges[edge_ind].node = new_name
                        curnode_query = {"name": node_tpl[0].name, "pointset": self.name}
                        msg_store.update(allnodes_available[node_ind][0], allnodes_query_meta, curnode_query, upsert=True)

            # update all edge ids for this node
            for edge_ind, edge in enumerate(available[0][0].edges):
                available[0][0].edges[edge_ind].edge_id = edge.edge_id.replace(node_name, new_name)

            msg_store.update(available[0][0], query_meta, query, upsert=True)
            return True, ""
        else:
            rospy.logerr("Impossible to store in DB "+str(len(available))+" waypoints found after query")
            rospy.logerr("Available data: "+str(available))
            return False, "multiple nodes with the name existed, or node not found"

    def update_node_waypoint_cb(self, req):
        return self.update_node_waypoint(req.name, req.pose)

    def update_node_waypoint(self, name, pose):
        msg_store = MessageStoreProxy(collection='topological_maps')
        query = {"name": name, "pointset": self.name}
        query_meta = {}
        query_meta["pointset"] = self.name
        query_meta["map"] = self.nodes.map
        available = msg_store.query(TopologicalNode._type, query, query_meta)
        if len(available) == 1:
            positionZ=available[0][0].pose.position.z
            available[0][0].pose = pose
            available[0][0].pose.position.z = positionZ
            msg_store.update(available[0][0], query_meta, query, upsert=True)
            return True
        else:
            rospy.logerr("Impossible to store in DB "+str(len(available))+" waypoints found after query")
            rospy.logerr("Available data: "+str(available))
            return False

    def update_node_tolerance_cb(self, req):
        return self.update_node_tolerance(req.node_name, req.xy_tolerance, req.yaw_tolerance)

    def update_node_tolerance(self, name, new_xy, new_yaw):
        msg_store = MessageStoreProxy(collection='topological_maps')
        query = {"name": name, "pointset": self.name}
        query_meta = {}
        query_meta["pointset"] = self.name
        query_meta["map"] = self.nodes.map
        available = msg_store.query(TopologicalNode._type, query, query_meta)
        if len(available) == 1:
            available[0][0].xy_goal_tolerance = new_xy
            available[0][0].yaw_goal_tolerance = new_yaw

            msg_store.update(available[0][0], query_meta, query, upsert=True)
            return True, ""
        else:
            rospy.logerr("Impossible to store in DB "+str(len(available))+" waypoints found after query")
            rospy.logerr("Available data: "+str(available))
            return False, ""


    def remove_node_cb(self, req):
        res = self.remove_node(req.name)
        return res

    def remove_node(self, node_name) :
        rospy.loginfo('Removing Node: '+node_name)
        msg_store = MessageStoreProxy(collection='topological_maps')
        query = {"name" : node_name, "pointset": self.nodes.name}
        query_meta = {}
        query_meta["pointset"] = self.nodes.name
        query_meta["map"] = self.nodes.map

        available = msg_store.query(TopologicalNode._type, query, query_meta)

        node_found = False
        if len(available) == 1 :
            node_found = True
            rm_id = str(available[0][1]['_id'])
            print rm_id
        else :
            rospy.logerr("Node not found "+str(len(available))+" waypoints found after query")
            #rospy.logerr("Available data: "+str(available))

        if node_found :
            query_meta = {}
            query_meta["pointset"] = self.nodes.name
            edges_to_rm = []
            message_list = msg_store.query(TopologicalNode._type, {}, query_meta)
            for i in message_list:
                for j in i[0].edges :
                    if j.node == node_name :
                        edge_rm = j.edge_id
                        edges_to_rm.append(edge_rm)

            for k in edges_to_rm :
                print 'remove: '+k
                self.remove_edge(k)

            msg_store.delete(rm_id)
            return True
        else:
            return False


    def remove_edge_cb(self, req):
        return self.remove_edge(req.edge_id)

    def remove_edge(self, edge_name) :
        #print 'removing edge: '+edge_name
        rospy.loginfo('Removing Edge: '+edge_name)
        msg_store = MessageStoreProxy(collection='topological_maps')
        query = {"edges.edge_id" : edge_name, "pointset": self.nodes.name}
        query_meta = {}
        query_meta["pointset"] = self.nodes.name
        query_meta["map"] = self.nodes.map
        available = msg_store.query(TopologicalNode._type, query, query_meta)

        if len(available) >= 1 :
            for i in available :
                print i[0]
                for j in i[0].edges:
                    if j.edge_id == edge_name :
                        i[0].edges.remove(j)
                        msg_store.update(i[0], query_meta, query, upsert=True)
            return True
        else :
            rospy.logerr("Impossible to store in DB "+str(len(available))+" waypoints found after query")
            rospy.logerr("Available data: "+str(available)) 
            return False

    def update_edge_cb(self, req):
        return self.update_edge(req.edge_id, req.action, req.top_vel)

    def update_edge(self, edge_id, action, top_vel):
        msg_store = MessageStoreProxy(collection='topological_maps')
        # The query retrieves the node name with the given name from the given pointset.
        query = {"name": edge_id.split('_')[0], "pointset": self.name}
        # The meta-information is some additional information about the specific
        # map that we are interested in (?)
        query_meta = {}
        query_meta["pointset"] = self.name
        query_meta["map"] = self.nodes.map
        # This returns a tuple containing the object, if it exists, and some
        # information about how it's stored in the database.
        available = msg_store.query(TopologicalNode._type, query, query_meta)
        if len(available) == 1:
            for edge in available[0][0].edges:
                if edge.edge_id == edge_id:
                    edge.action = action or edge.action
                    edge.top_vel = top_vel or edge.top_vel

            msg_store.update(available[0][0], query_meta, query, upsert=True)
            return True, ""
        else:
            rospy.logerr("Impossible to store in DB "+str(len(available))+" waypoints found after query")
            rospy.logerr("Available data: "+str(available))
            return False, "no edge found or multiple edges found"


    def get_edges_between(self, nodea, nodeb):
         ab=[]
         ba=[]
         for i in self.nodes.nodes:
             if nodea == i.name:
                 for j in i.edges:
                     if j.node == nodeb:
                         ab.append(j.edge_id)
             if nodeb == i.name:
                 for j in i.edges:
                     if j.node == nodea:
                         ba.append(j.edge_id)
         return ab, ba

    def get_edges_between_cb(self, req):
         return self.get_edges_between(req.nodea, req.nodeb)



    def loadMap(self, point_set) :
        msg_store = MessageStoreProxy(collection='topological_maps')
        points = strands_navigation_msgs.msg.TopologicalMap()
        points.name = point_set
        points.pointset = point_set

        query_meta = {}
        query_meta["pointset"] = point_set

        ntries=1
        map_found=False

        #Tries to load the map for a minute if not it quits
        while not map_found :
            available = len(msg_store.query(strands_navigation_msgs.msg.TopologicalNode._type, {}, query_meta))
            if available <= 0 :
                rospy.logerr("Desired pointset '"+point_set+"' not in datacentre, try :"+str(ntries))
                if ntries <=10 :
                    ntries+=1
                    rospy.sleep(rospy.Duration.from_sec(6))
                else :
                    raise Exception("Can't find waypoints.")
                    return points
                    #We just want to raise the exception not quit
                    #sys.exit(2)
            else:
                map_found=True

        query_meta = {}
        query_meta["pointset"] = point_set

        message_list = msg_store.query(strands_navigation_msgs.msg.TopologicalNode._type, {}, query_meta)

        points.name = point_set
        points.pointset = point_set
        for i in message_list:
            b = i[0]
            points.nodes.append(b)

        points.map = points.nodes[0].map
        self.map_check(points)
        return points
    
    
    def load_map_from_file(self, filename):
        points = strands_navigation_msgs.msg.TopologicalMap()
        
        with open(filename, 'r') as f:
            try:
                tmap = yaml.safe_load(f)
            except Exception as exc:
                print(exc)
                return points

            
        point_set = tmap[0]["node"]["pointset"]
        points.name = point_set
        points.pointset = point_set
        points.map, tmap[0]["node"] = self.set_val(tmap[0]["node"], "map", "map") # optional
        
        for node in tmap:
            msg = strands_navigation_msgs.msg.TopologicalNode()
            msg.name = node["node"]["name"]
            msg.map, node["node"] = self.set_val(node["node"], "map", "map") # optional
            msg.pointset = node["node"]["pointset"]
            
            msg.pose.position.x = node["node"]["pose"]["position"]["x"]
            msg.pose.position.y = node["node"]["pose"]["position"]["y"]
            msg.pose.position.z = node["node"]["pose"]["position"]["z"]
            
            msg.pose.orientation.x = node["node"]["pose"]["orientation"]["x"]
            msg.pose.orientation.y = node["node"]["pose"]["orientation"]["y"]
            msg.pose.orientation.z = node["node"]["pose"]["orientation"]["z"]
            msg.pose.orientation.w = node["node"]["pose"]["orientation"]["w"]
            
            msg.yaw_goal_tolerance = node["node"]["yaw_goal_tolerance"]
            msg.xy_goal_tolerance = node["node"]["xy_goal_tolerance"]
            
            msgs_verts = []
            for v in node["node"]["verts"]:
                msg_v = strands_navigation_msgs.msg.Vertex()
                msg_v.x = v["x"]
                msg_v.y = v["y"]
                msgs_verts.append(msg_v)
            msg.verts = msgs_verts
            
            msgs_edges = []
            for e in node["node"]["edges"]:
                msg_e = strands_navigation_msgs.msg.Edge()
                msg_e.edge_id = e["edge_id"]
                msg_e.node = e["node"]
                msg_e.action = e["action"]
                msg_e.top_vel, e = self.set_val(e, "top_vel", 0.55) # optional
                msg_e.map_2d, e = self.set_val(e, "map_2d", "map") # optional
                msg_e.inflation_radius, e = self.set_val(e, "inflation_radius", 0.0) # optional
                msg_e.recovery_behaviours_config, e = self.set_val(e, "recovery_behaviours_config", "") # optional
                msgs_edges.append(msg_e)
            msg.edges = msgs_edges
            
            msg.localise_by_topic, node["node"] = self.set_val(node["node"], "localise_by_topic", "") # optional
            points.nodes.append(msg)
            
        self.map_check(points)
        return points, tmap
    
    
    def set_val(self, d, key, def_val):
        
        if key in d:
            val = d[key]
        else:
            val = def_val
            d[key] = def_val
            
        return val, d
    
    
    def map_check(self, nodes):
        
        self.map_ok = True
        
        # check that all nodes have the same pointset
        pointsets = [node.pointset for node in nodes.nodes]
        if len(set(pointsets)) > 1:
            rospy.logwarn("multiple poinsets found: {}".format(set(pointsets)))
            self.map_ok = False
        
        # check for duplicate node names
        print "\n"
        names = [node.name for node in nodes.nodes]
        names.sort()
        for name in set(names):
            n = names.count(name)
            if n > 1:
                rospy.logwarn("{} instances of node with name '{}' found".format(n, name))
                self.map_ok = False
        
        edge_ids = []
        for node in nodes.nodes:
            for e in node.edges:
                edge_ids.append(node.name + "_" + e.node)
        edge_ids.sort()

        # check for duplicate edges
        print "\n"
        for e in set(edge_ids):
            edge_nodes = re.match("(.*)_(.*)", e).groups()
            origin = edge_nodes[0]
            destination = edge_nodes[1]
 
            n = edge_ids.count(e)
            if n > 1:
                rospy.logwarn("{} instances of edge with origin '{}' and destination '{}' found".format(n, origin, destination))
                self.map_ok = False
        
        # check that an edge's destination node exists
        print "\n"         
        for e in set(edge_ids):
            edge_nodes = re.match("(.*)_(.*)", e).groups()
            origin = edge_nodes[0]
            destination = edge_nodes[1]
 
            if destination not in names:
                rospy.logwarn("edge with origin '{}' has a destination '{}' that does not exist".format(origin, destination))
                self.map_ok = False
                
            
    def create_list_of_nodes(self):
        names=[]
        for i in self.nodes.nodes :
            names.append(i.name)
        names.sort()
        return names<|MERGE_RESOLUTION|>--- conflicted
+++ resolved
@@ -90,7 +90,6 @@
 
 
     def get_tags_cb(self, req):
-<<<<<<< HEAD
         """
         get tags callback
         This function is the callback for the get tags service
@@ -101,18 +100,7 @@
     
     
     def get_tags_from_mongo(self):
-=======
-        
-        if not self.load_from_file:
-            tt = self.get_tags_from_database()
-        else:
-            tt = self.get_tags_from_file()
-        return tt
-    
-    
-    def get_tags_from_database(self):
-        
->>>>>>> 91cff98c
+
         host = rospy.get_param("mongodb_host")
         port = rospy.get_param("mongodb_port")
         client = pymongo.MongoClient(host, port)
@@ -124,20 +112,6 @@
         #for i in available:
         tt.append(available)
         return tt
-<<<<<<< HEAD
-
-
-    def get_tags_from_file(self):
-        tt = []
-        for node in self.tmap:
-            if "tag" in node["meta"]:
-               for tag in node["meta"]["tag"]:
-                   tt.append(tag)
-        tt = [set(tt)]
-        return tt
-
-
-=======
     
     
     def get_tags_from_file(self):
@@ -145,7 +119,6 @@
         return [set(tt)]
         
     
->>>>>>> 91cff98c
     def get_node_tags_cb(self, req):
         #rospy.loginfo('Adding Tag '+msg.tag+' to '+str(msg.node))
         succeded = True
@@ -170,6 +143,7 @@
              tags = []
 
         return succeded, tags
+      
 
     def get_tagged_nodes(self, tag):
         mm=[]
@@ -254,8 +228,6 @@
         """
         succeded, meta_out = self.add_tag_to_file(msg) if self.load_from_file else self.add_tag_to_mongo(msg)
         #rospy.loginfo('Adding Tag '+msg.tag+' to '+str(msg.node))
-<<<<<<< HEAD
-
         return succeded, meta_out
 
 
@@ -288,54 +260,7 @@
                 #print trstr
             if len(available) == 0:
                  succeded = False
-=======
-        if not self.load_from_file:
-            succeded = True
-            meta_out = None
-            for j in msg.node:
-    
-                msg_store = MessageStoreProxy(collection='topological_maps')
-                query = {"name" : j, "pointset": self.nodes.name}
-                query_meta = {}
-                query_meta["pointset"] = self.nodes.name
-                query_meta["map"] = self.nodes.map
-    
-                #print query, query_meta
-                available = msg_store.query(strands_navigation_msgs.msg.TopologicalNode._type, query, query_meta)
-                #print len(available)
-                for i in available:
-                    msgid= i[1]['_id']
-                    if 'tag' in i[1]:
-                        if not msg.tag in i[1]['tag']:
-                            i[1]['tag'].append(msg.tag)
-                    else:
-                        a=[]
-                        a.append(msg.tag)
-                        i[1]['tag']=a
-                    meta_out = str(i[1])
-    
-                    msg_store.update_id(msgid, i[0], i[1], upsert = False)
-                    #print trstr
-                if len(available) == 0:
-                     succeded = False
-                     
-        else:
-            succeded = False
-            meta_out = None
-            for j in msg.node:
-                for node in self.tmap:
-                    if j == node["meta"]["node"] and j == node["node"]["name"]:
-                        succeded = True
-                        if "tag" in node["meta"]:
-                            if msg.tag not in node["meta"]["tag"]:
-                                node["meta"]["tag"].append(msg.tag)
-                        else:
-                            a = []
-                            a.append(msg.tag)
-                            node["meta"][ "tag"] = a
-                        meta_out = str(node["meta"])
-
->>>>>>> 91cff98c
+
         return succeded, meta_out
         
     
@@ -386,6 +311,7 @@
                 meta_out = str(i[1])
 
         return succeded, meta_out
+      
 
     def modify_tag_cb(self, msg):
         succeded = True
@@ -415,6 +341,7 @@
                  succeded = False
 
         return succeded, meta_out
+      
 
     def get_topological_map_cb(self, req):
         nodes = self.loadMap(req.pointset)
@@ -450,6 +377,7 @@
 
     def add_edge_cb(self, req):
         return self.add_edge(req.origin, req.destination, req.action, req.edge_id)
+      
 
     def add_edge(self, or_waypoint, de_waypoint, action, edge_id) :
 
@@ -496,6 +424,7 @@
             rospy.logerr("Impossible to store in DB "+str(len(available))+" waypoints found after query")
             rospy.logerr("Available data: "+str(available))
             return False
+          
 
     def generate_circle_vertices(self, radius=0.75, number=8):
         separation_angle = 2 * math.pi / number
@@ -507,9 +436,11 @@
             current_angle += separation_angle
 
         return points
+      
 
     def add_topological_node_cb(self, req):
         return self.add_topological_node(req.name, req.pose, req.add_close_nodes)
+      
 
     def add_topological_node(self, node_name, node_pose, add_close_nodes, dist=8.0):
         #Get New Node Name
@@ -571,9 +502,11 @@
 
         msg_store.insert(node,meta)
         return True
+      
 
     def update_node_name_cb(self, req):
         return self.update_node_name(req.node_name, req.new_name)
+      
 
     def update_node_name(self, node_name, new_name):
         if new_name in self.names:
@@ -625,9 +558,11 @@
             rospy.logerr("Impossible to store in DB "+str(len(available))+" waypoints found after query")
             rospy.logerr("Available data: "+str(available))
             return False, "multiple nodes with the name existed, or node not found"
+          
 
     def update_node_waypoint_cb(self, req):
         return self.update_node_waypoint(req.name, req.pose)
+      
 
     def update_node_waypoint(self, name, pose):
         msg_store = MessageStoreProxy(collection='topological_maps')
@@ -646,9 +581,11 @@
             rospy.logerr("Impossible to store in DB "+str(len(available))+" waypoints found after query")
             rospy.logerr("Available data: "+str(available))
             return False
+          
 
     def update_node_tolerance_cb(self, req):
         return self.update_node_tolerance(req.node_name, req.xy_tolerance, req.yaw_tolerance)
+      
 
     def update_node_tolerance(self, name, new_xy, new_yaw):
         msg_store = MessageStoreProxy(collection='topological_maps')
@@ -672,6 +609,7 @@
     def remove_node_cb(self, req):
         res = self.remove_node(req.name)
         return res
+      
 
     def remove_node(self, node_name) :
         rospy.loginfo('Removing Node: '+node_name)
@@ -715,6 +653,7 @@
 
     def remove_edge_cb(self, req):
         return self.remove_edge(req.edge_id)
+      
 
     def remove_edge(self, edge_name) :
         #print 'removing edge: '+edge_name
@@ -738,9 +677,11 @@
             rospy.logerr("Impossible to store in DB "+str(len(available))+" waypoints found after query")
             rospy.logerr("Available data: "+str(available)) 
             return False
+          
 
     def update_edge_cb(self, req):
         return self.update_edge(req.edge_id, req.action, req.top_vel)
+      
 
     def update_edge(self, edge_id, action, top_vel):
         msg_store = MessageStoreProxy(collection='topological_maps')
@@ -784,7 +725,6 @@
 
     def get_edges_between_cb(self, req):
          return self.get_edges_between(req.nodea, req.nodeb)
-
 
 
     def loadMap(self, point_set) :
