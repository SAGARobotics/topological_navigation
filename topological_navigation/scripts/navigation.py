#!/usr/bin/env python

import rospy
import actionlib
import sys
import json

import calendar
from datetime import datetime

from strands_navigation_msgs.msg import MonitoredNavigationAction
from strands_navigation_msgs.msg import MonitoredNavigationGoal
from strands_navigation_msgs.msg import NavStatistics
from strands_navigation_msgs.msg import CurrentEdge

from geometry_msgs.msg import Pose

from actionlib_msgs.msg import *
from move_base_msgs.msg import *
from std_msgs.msg import String

from strands_navigation_msgs.msg import TopologicalMap
from mongodb_store.message_store import MessageStoreProxy

from topological_navigation.navigation_stats import *
from topological_navigation.tmap_utils import *
from topological_navigation.route_search import *
from topological_navigation.route_search2 import *

from topological_navigation.EdgeReconfigureManager import EdgeReconfigureManager

from execute_policy_server import PolicyExecutionServer

import topological_navigation.msg
import dynamic_reconfigure.client

import strands_navigation_msgs.msg

# a list of parameters top nav is allowed to change
# and their mapping from dwa speak
# if not listed then the param is not sent,
# e.g. TrajectoryPlannerROS doesn't have tolerances
DYNPARAM_MAPPING = {
<<<<<<< HEAD
    "DWAPlannerROS": {
        "yaw_goal_tolerance": "yaw_goal_tolerance",
        "xy_goal_tolerance": "xy_goal_tolerance",
        "max_vel_x": "max_vel_x",
        "max_vel_trans": "max_vel_trans",
        "max_trans_vel": "max_trans_vel",
    },
    "TebLocalPlannerROS": {
        "yaw_goal_tolerance": "yaw_goal_tolerance",
        "xy_goal_tolerance": "xy_goal_tolerance",
        "max_vel_x": "max_vel_x",
    },
    "TrajectoryPlannerROS": {
        "max_vel_x": "max_vel_x",
        "max_vel_trans": "max_vel_x",
        "max_trans_vel": "max_vel_x",
    },
}
=======
        'DWAPlannerROS': {
            'yaw_goal_tolerance': 'yaw_goal_tolerance',
            'xy_goal_tolerance': 'xy_goal_tolerance',
            'max_vel_x': 'max_vel_x',
            'max_vel_trans' : 'max_vel_trans',
            'max_trans_vel' : 'max_trans_vel',
        },
                
        'TebLocalPlannerROS': {
            'yaw_goal_tolerance': 'yaw_goal_tolerance',
            'xy_goal_tolerance': 'xy_goal_tolerance',
            'max_vel_x': 'max_vel_x',
        },

        'TrajectoryPlannerROS': {
            'max_vel_x': 'max_vel_x',
            'max_vel_trans' : 'max_vel_x',
            'max_trans_vel' : 'max_vel_x',
        },
        'EBandPlannerROS': {
            'yaw_goal_tolerance': 'yaw_goal_tolerance',
            'xy_goal_tolerance': 'xy_goal_tolerance',
            'max_vel_x': 'max_vel_lin',
            'max_trans_vel': 'max_vel_lin',
        },
    }
>>>>>>> 3dc8c0b1


"""
 Class for Topological Navigation

"""
class TopologicalNavServer(object):
    _feedback = topological_navigation.msg.GotoNodeFeedback()
    _result = topological_navigation.msg.GotoNodeResult()

    """
     Initialization for Topological Navigation Class

    """

    def __init__(self, name, mode, use_tmap2):
        self.node_by_node = False
        self.cancelled = False
        self.preempted = False
        self.stat = None
        self.no_orientation = False
        self._target = "None"
        self.current_action = "none"
        self.next_action = "none"
        self.n_tries = rospy.get_param("~retries", 3)

        self.current_node = "Unknown"
        self.closest_node = "Unknown"
        self.actions_needed = []

        self.use_tmap2 = use_tmap2
        if self.use_tmap2:
            rospy.logwarn("TOPOLOGICAL NAVIGATION IS USING THE NEW MAP TYPE")

        move_base_actions = [
            "move_base",
            "human_aware_navigation",
            "han_adapt_speed",
            "han_vc_corridor",
            "han_vc_junction",
        ]
        self.move_base_actions = rospy.get_param(
            "~move_base_actions", move_base_actions
        )

        # what service are we using as move_base?
        self.move_base_name = rospy.get_param("~move_base_name", "move_base")
        if not self.move_base_name in self.move_base_actions:
            self.move_base_actions.append(self.move_base_name)

        # nh: not used any more?
        # self.move_base_reconf_service = rospy.get_param('~move_base_reconf_service', 'DWAPlannerROS')

        self.navigation_activated = False
        self.stats_pub = rospy.Publisher(
            "topological_navigation/Statistics", NavStatistics
        )
        self.edge_pub = rospy.Publisher("topological_navigation/Edge", CurrentEdge)
        self.route_pub = rospy.Publisher(
            "topological_navigation/Route", strands_navigation_msgs.msg.TopologicalRoute
        )
        self.cur_edge = rospy.Publisher("current_edge", String)
        self.monit_nav_cli = False

        # Waiting for Topological Map
        self._map_received = False
        if not self.use_tmap2:
            rospy.Subscriber("/topological_map", TopologicalMap, self.MapCallback)
        else:
            rospy.Subscriber("/topological_map_2", String, self.MapCallback)
        rospy.loginfo("Waiting for Topological map ...")

        while not self._map_received:
            rospy.sleep(rospy.Duration.from_sec(0.05))
        rospy.loginfo(" ...done")

        # Creating Action Server
        rospy.loginfo("Creating action server.")
        self._as = actionlib.SimpleActionServer(
            name,
            topological_navigation.msg.GotoNodeAction,
            execute_cb=self.executeCallback,
            auto_start=False,
        )
        self._as.register_preempt_callback(self.preemptCallback)
        rospy.loginfo(" ...starting")
        self._as.start()
        rospy.loginfo(" ...done")

        # Creating monitored navigation client
        rospy.loginfo("Creating monitored navigation client.")
        self.monNavClient = actionlib.SimpleActionClient(
            "monitored_navigation", MonitoredNavigationAction
        )
        self.monNavClient.wait_for_server()
        self.monit_nav_cli = True
        rospy.loginfo(" ...done")

        # Subscribing to Localisation Topics
        rospy.loginfo("Subscribing to Localisation Topics")
        rospy.Subscriber("closest_node", String, self.closestNodeCallback)
        rospy.Subscriber("current_node", String, self.currentNodeCallback)
        rospy.loginfo(" ...done")

        # Check if using edge recofigure server
        self.edge_reconfigure = rospy.get_param("~reconfigure_edges", False)
        if self.edge_reconfigure:
            self.edgeReconfigureManager = EdgeReconfigureManager()

        rospy.loginfo("All Done ...")
        rospy.spin()

    def init_reconfigure(self):
        self.move_base_planner = rospy.get_param(
            "~move_base_planner", "move_base/DWAPlannerROS"
        )
        # Creating Reconfigure Client
        rospy.loginfo("Creating Reconfigure Client")
        self.rcnfclient = dynamic_reconfigure.client.Client(self.move_base_planner)
        self.init_dynparams = self.rcnfclient.get_configuration()

    def reconf_movebase(self, cedg, cnode, intermediate):
        #        if cedg.top_vel <= 0.1:
        #            ctopvel = 0.55
        #        else:
        #            ctopvel = cedg.top_vel
        if not self.use_tmap2:
            if cnode.xy_goal_tolerance <= 0.1:
                cxygtol = 0.1
            else:
                cxygtol = cnode.xy_goal_tolerance
            if not intermediate:
                if cnode.yaw_goal_tolerance <= 0.087266:
                    cytol = 0.087266
                else:
                    cytol = cnode.yaw_goal_tolerance
            else:
                cytol = 6.283
        else:
            if cnode["properties"]["xy_goal_tolerance"] <= 0.1:
                cxygtol = 0.1
            else:
                cxygtol = cnode["properties"]["xy_goal_tolerance"]
            if not intermediate:
                if cnode["properties"]["yaw_goal_tolerance"] <= 0.087266:
                    cytol = 0.087266
                else:
                    cytol = cnode["properties"]["yaw_goal_tolerance"]
            else:
                cytol = 6.283
        # No orientation restrictions, 'max_vel_x':ctopvel,
        params = {"yaw_goal_tolerance": cytol, "xy_goal_tolerance": cxygtol}
        print "reconfiguring %s with %s" % (self.move_base_name, params)
        print intermediate
        self.reconfigure_movebase_params(params)

    def reconfigure_movebase_params(self, params):
        # self.move_base_planner = rospy.get_param('~move_base_planner', 'move_base/DWAPlannerROS')
        self.init_dynparams = self.rcnfclient.get_configuration()
        translated_params = {}
        key = self.move_base_planner[self.move_base_planner.rfind("/") + 1 :]
        translation = DYNPARAM_MAPPING[key]
        for k, v in params.iteritems():
            if k in translation:
                if rospy.has_param(self.move_base_planner + "/" + translation[k]):
                    translated_params[translation[k]] = v
                else:
                    rospy.logwarn(
                        "%s has no parameter %s"
                        % (self.move_base_planner, translation[k])
                    )
            else:
                rospy.logwarn(
                    "%s has no dynparam translation for %s"
                    % (self.move_base_planner, k)
                )
        self._do_movebase_reconf(translated_params)

    def _do_movebase_reconf(self, params):
        try:
            self.rcnfclient.update_configuration(params)
        except rospy.ServiceException as exc:
            rospy.logwarn(
                "I couldn't reconfigure move_base parameters. Caught service exception: %s. will continue with previous params",
                exc,
            )

    def reset_reconf(self):
        self._do_movebase_reconf(self.init_dynparams)

    """
     Update Map CallBack

     This Function updates the Topological Map everytime it is called
    """

    def MapCallback(self, msg):
        if not self.use_tmap2:
            self.lnodes = msg
            self.topol_map = msg.pointset
        else:
            self.lnodes = json.loads(msg.data)
            self.topol_map = self.lnodes["pointset"]
        self._map_received = True

    """
     Execute CallBack

     This Functions is called when the Action Server is called
    """

    def executeCallback(self, goal):
        if self.monit_nav_cli:
            self.cancelled = False
            self.preempted = False
            self.no_orientation = goal.no_orientation
            print "NO ORIENTATION (%s)" % self.no_orientation
            self._feedback.route = "Starting..."
            self._as.publish_feedback(self._feedback)
            rospy.loginfo("Navigating From %s to %s", self.closest_node, goal.target)
            if not self.use_tmap2:
                self.navigate(goal.target)
            else:
                self.navigate_tmap2(goal.target)
        else:
            rospy.loginfo("Monitored Navigation client has not started!!!")

    """
     Preempt CallBack
    """

    def preemptCallback(self):
        self.monNavClient.cancel_all_goals()
        self.cancelled = True
        self.preempted = True
        self._result.success = False
        self.navigation_activated = False
        # self._as.set_preempted(self._result)

    """
     Closest Node CallBack

    """

    def closestNodeCallback(self, msg):
        self.closest_node = msg.data
        if not self.monit_nav_cli:
            rospy.loginfo("Monitored Navigation client has not started!!!")

    """
     Current Node CallBack

    """

    def currentNodeCallback(self, msg):
        if self.current_node != msg.data:  # is there any change on this topic?
            self.current_node = msg.data  # we are at this new node
            if msg.data != "none":  # are we at a node?
                rospy.loginfo("new node reached %s", self.current_node)
                # print "new node reached %s" %self.current_node
                if self.navigation_activated:  # is the action server active?
                    if self.stat:
                        self.stat.set_at_node()
                    # if the robot reached and intermediate node and the next action is move base goal has been reached
                    if (
                        self.current_node == self.current_target
                        and self._target != self.current_target
                        and self.next_action in self.move_base_actions
                        and self.current_action in self.move_base_actions
                    ):
                        rospy.loginfo("intermediate node reached %s", self.current_node)
                        self.goal_reached = True

    """
     Navigate

     This function takes the target node and plans the actions that are required
     to reach it
    """

    def navigate(self, target):
        tries = 0
        result = False

        while tries <= self.n_tries and not result and not self.cancelled:
            o_node = get_node(self.lnodes, self.closest_node)
            g_node = get_node(self.lnodes, target)

            rospy.loginfo("Navigating Take : %d", tries)
            # Everything is Awesome!!!
            # Target and Origin are Different and none of them is None
            if (
                (g_node is not None)
                and (o_node is not None)
                and (g_node.name != o_node.name)
            ):
                rsearch = TopologicalRouteSearch(self.lnodes)
                route = rsearch.search_route(o_node.name, target)
                print route
                if route:
                    rospy.loginfo("Navigating Case 1")
                    self.publish_route(route, target)
                    result, inc = self.followRoute(route, target)
                    rospy.loginfo("Navigating Case 1 -> res: %d", inc)
                else:
                    rospy.logerr("There is no route to this node check your edges ...")
                    rospy.loginfo("Navigating Case 1b")
                    result = False
                    inc = 1
                    rospy.loginfo("Navigating Case 1b -> res: %d", inc)
            else:
                # Target and Origin are the same
                if g_node.name == o_node.name:
                    rospy.loginfo("Target and Origin Nodes are the same")
                    # Check if there is a move_base action in the edges of this node and choose the earliest one in the
                    # list of move_base ations
                    # if not is dangerous to move
                    act_ind = 100
                    action_server = None
                    for i in g_node.edges:
                        c_action_server = i.action
                        if c_action_server in self.move_base_actions:
                            c_ind = self.move_base_actions.index(c_action_server)
                            if c_ind < act_ind:
                                act_ind = c_ind
                                action_server = c_action_server

                    if action_server is None:
                        rospy.loginfo("Navigating Case 2")
                        rospy.loginfo("Action not taken, outputing success")
                        result = True
                        inc = 0
                        rospy.loginfo("Navigating Case 2 -> res: %d", inc)
                    else:
                        rospy.loginfo("Navigating Case 2a")
                        rospy.loginfo("Getting to exact pose")
                        self.current_target = o_node.name
                        result, inc = self.monitored_navigation(
                            g_node.pose, action_server
                        )
                        rospy.loginfo("going to waypoint in node resulted in")
                        print result
                        if not result:
                            inc = 1
                        rospy.loginfo("Navigating Case 2a -> res: %d", inc)
                else:
                    rospy.loginfo("Navigating Case 3")
                    rospy.loginfo("Target or Origin Nodes were not found on Map")
                    self.cancelled = True
                    result = False
                    inc = 1
                    rospy.loginfo("Navigating Case 3a -> res: %d", inc)
            tries += inc
            rospy.loginfo("Navigating next try: %d", tries)

        if (not self.cancelled) and (not self.preempted):
            self._result.success = result
            self._feedback.route = target
            self._as.publish_feedback(self._feedback)
            self._as.set_succeeded(self._result)
        else:
            if self.preempted == False:
                self._result.success = result
                self._feedback.route = self.current_node
                self._as.publish_feedback(self._feedback)
                # self._as.set_succeeded(self._result)
                self._as.set_aborted(self._result)
            else:
                self._result.success = False
                self._as.set_preempted(self._result)

    """
     Navigate_tmap2

     This function takes the target node and plans the actions that are required
     to reach it for topomap 2
    """

    def navigate_tmap2(self, target):
        tries = 0
        result = False

        while tries <= self.n_tries and not result and not self.cancelled:
            o_node = get_node_from_tmap2(self.lnodes, self.closest_node)
            g_node = get_node_from_tmap2(self.lnodes, target)

            rospy.loginfo("Navigating Take : %d", tries)
            # Everything is Awesome!!!
            # Target and Origin are Different and none of them is None
            if (
                (g_node is not None)
                and (o_node is not None)
                and (g_node["name"] != o_node["name"])
            ):
                rsearch = TopologicalRouteSearch2(self.lnodes)
                route = rsearch.search_route(o_node["name"], target)
                print route
                if route:
                    rospy.loginfo("Navigating Case 1")
                    self.publish_route(route, target)
                    result, inc = self.followRoute_tmap2(route, target)
                    rospy.loginfo("Navigating Case 1 -> res: %d", inc)
                else:
                    rospy.logerr("There is no route to this node check your edges ...")
                    rospy.loginfo("Navigating Case 1b")
                    result = False
                    inc = 1
                    rospy.loginfo("Navigating Case 1b -> res: %d", inc)
            else:
                # Target and Origin are the same
                if g_node["name"] == o_node["name"]:
                    rospy.loginfo("Target and Origin Nodes are the same")
                    # Check if there is a move_base action in the edges of this node and choose the earliest one in the
                    # list of move_base ations
                    # if not is dangerous to move
                    act_ind = 100
                    action_server = None
                    for i in g_node["edges"]:
                        c_action_server = i["action"]
                        if c_action_server in self.move_base_actions:
                            c_ind = self.move_base_actions.index(c_action_server)
                            if c_ind < act_ind:
                                act_ind = c_ind
                                action_server = c_action_server

                    if action_server is None:
                        rospy.loginfo("Navigating Case 2")
                        rospy.loginfo("Action not taken, outputing success")
                        result = True
                        inc = 0
                        rospy.loginfo("Navigating Case 2 -> res: %d", inc)
                    else:
                        rospy.loginfo("Navigating Case 2a")
                        rospy.loginfo("Getting to exact pose")
                        self.current_target = o_node["name"]
                        result, inc = self.monitored_navigation(
                            g_node["pose"], action_server
                        )
                        rospy.loginfo("going to waypoint in node resulted in")
                        print result
                        if not result:
                            inc = 1
                        rospy.loginfo("Navigating Case 2a -> res: %d", inc)
                else:
                    rospy.loginfo("Navigating Case 3")
                    rospy.loginfo("Target or Origin Nodes were not found on Map")
                    self.cancelled = True
                    result = False
                    inc = 1
                    rospy.loginfo("Navigating Case 3a -> res: %d", inc)
            tries += inc
            rospy.loginfo("Navigating next try: %d", tries)

        if (not self.cancelled) and (not self.preempted):
            self._result.success = result
            self._feedback.route = target
            self._as.publish_feedback(self._feedback)
            self._as.set_succeeded(self._result)
        else:
            if self.preempted == False:
                self._result.success = result
                self._feedback.route = self.current_node
                self._as.publish_feedback(self._feedback)
                # self._as.set_succeeded(self._result)
                self._as.set_aborted(self._result)
            else:
                self._result.success = False
                self._as.set_preempted(self._result)


    """
     Follow Route

     This function follows the chosen route to reach the goal
    """

    def followRoute(self, route, target):
        nnodes = len(route.source)

        self.navigation_activated = True
        Orig = route.source[0]
        Targ = target
        self._target = Targ

        self.init_reconfigure()

        rospy.loginfo("%d Nodes on route" % nnodes)

        inc = 1
        rindex = 0
        nav_ok = True
        route_len = len(route.edge_id)

        o_node = get_node(self.lnodes, Orig)
        # route[rindex]._get_action(route[rindex+1].name)
        edge_from_id = get_edge_from_id(self.lnodes, route.source[0], route.edge_id[0])
        a = edge_from_id.action
        rospy.loginfo("first action %s" % a)

        # If the robot is not on a node or the first action is not move base type
        # navigate to closest node waypoint (only when first action is not move base)
        if self.current_node == "none" and a not in self.move_base_actions:
            if a not in self.move_base_actions:
                self.next_action = a
                print "Do %s to %s" % (self.move_base_name, self.closest_node)
                inf = o_node.pose
                # 5 degrees tolerance
                params = {"yaw_goal_tolerance": 0.087266}
                self.reconfigure_movebase_params(params)

                self.current_target = Orig
                nav_ok, inc = self.monitored_navigation(inf, self.move_base_name)
        else:
            if a not in self.move_base_actions:
                move_base_act = False
                for i in o_node.edges:
                    # Check if there is a move_base action in the edages of this node
                    # if not is dangerous to move
                    if i.action in self.move_base_actions:
                        move_base_act = True

                if not move_base_act:
                    rospy.loginfo("Action not taken, outputing success")
                    nav_ok = True
                    inc = 0
                else:
                    rospy.loginfo("Getting to exact pose")
                    self.current_target = Orig
                    nav_ok, inc = self.monitored_navigation(
                        o_node.pose, self.move_base_name
                    )
                    rospy.loginfo("going to waypoint in node resulted in")
                    print nav_ok

        while rindex < (len(route.edge_id)) and not self.cancelled and nav_ok:
            # current action
            cedg = get_edge_from_id(
                self.lnodes, route.source[rindex], route.edge_id[rindex]
            )

            a = cedg.action
            # next action
            if rindex < (route_len - 1):
                nedge = get_edge_from_id(
                    self.lnodes, route.source[rindex + 1], route.edge_id[rindex + 1]
                )
                a1 = nedge.action
            else:
                a1 = "none"

            self.current_action = a
            self.next_action = a1

            rospy.loginfo(
                "From %s do (%s) to %s" % (route.source[rindex], a, cedg.node)
            )

            current_edge = "%s--%s" % (cedg.edge_id, self.topol_map)
            rospy.loginfo("Current edge: %s" % current_edge)
            self.cur_edge.publish(current_edge)

            # If we are using edge reconfigure
            if self.edge_reconfigure:
                self.edgeReconfigureManager.srv_reconfigure(cedg.edge_id)

            self._feedback.route = "%s to %s using %s" % (
                route.source[rindex],
                cedg.node,
                a,
            )
            self._as.publish_feedback(self._feedback)

            cnode = get_node(self.lnodes, cedg.node)

            # do not care for the orientation of the waypoint if is not the last waypoint AND
            # the current and following action are move_base or human_aware_navigation
            if (
                rindex < route_len - 1
                and a1 in self.move_base_actions
                and a in self.move_base_actions
            ):
                self.reconf_movebase(cedg, cnode, True)
            else:
                if self.no_orientation:
                    self.reconf_movebase(cedg, cnode, True)
                else:
                    self.reconf_movebase(cedg, cnode, False)

            self.current_target = cedg.node

            self.stat = nav_stats(
                route.source[rindex], cedg.node, self.topol_map, cedg.edge_id
            )
            dt_text = self.stat.get_start_time_str()
            inf = cnode.pose
            nav_ok, inc = self.monitored_navigation(inf, a)
            # 5 degrees tolerance   'max_vel_x':0.55,
            params = {"yaw_goal_tolerance": 0.087266, "xy_goal_tolerance": 0.1}
            self.reconfigure_movebase_params(params)

            not_fatal = nav_ok
            if self.cancelled:
                nav_ok = True
            if self.preempted:
                not_fatal = False
                nav_ok = False

            self.stat.set_ended(self.current_node)
            dt_text = self.stat.get_finish_time_str()
            operation_time = self.stat.operation_time
            time_to_wp = self.stat.time_to_wp

            if nav_ok:
                self.stat.status = "success"
                rospy.loginfo(
                    "navigation finished on %s (%d/%d)"
                    % (dt_text, operation_time, time_to_wp)
                )
            else:
                if not_fatal:
                    rospy.loginfo(
                        "navigation failed on %s (%d/%d)"
                        % (dt_text, operation_time, time_to_wp)
                    )
                    self.stat.status = "failed"
                else:
                    rospy.loginfo(
                        "Fatal fail on %s (%d/%d)"
                        % (dt_text, operation_time, time_to_wp)
                    )
                    self.stat.status = "fatal"

            self.publish_stats()

            current_edge = "none"
            self.cur_edge.publish(current_edge)

            self.current_action = "none"
            self.next_action = "none"
            rindex = rindex + 1

        self.reset_reconf()

        self.navigation_activated = False

        result = nav_ok
        return result, inc

    """
     Follow Route tmap2

     This function follows the chosen route to reach the goal using topomap2
    """

    def followRoute_tmap2(self, route, target):
        nnodes = len(route.source)

        self.navigation_activated = True
        Orig = route.source[0]
        Targ = target
        self._target = Targ
        
        self.init_reconfigure()

        rospy.loginfo("%d Nodes on route" % nnodes)

        inc = 1
        rindex = 0
        nav_ok = True
        route_len = len(route.edge_id)

        o_node = get_node_from_tmap2(self.lnodes, Orig)
        # route[rindex]._get_action(route[rindex+1].name)
        edge_from_id = get_edge_from_id_tmap2(
            self.lnodes, route.source[0], route.edge_id[0]
        )
        a = edge_from_id["action"]
        rospy.loginfo("first action %s" % a)

        # If the robot is not on a node or the first action is not move base type
        # navigate to closest node waypoint (only when first action is not move base)
        if self.current_node == "none" and a not in self.move_base_actions:
            if a not in self.move_base_actions:
                self.next_action = a
                print "Do %s to %s" % (self.move_base_name, self.closest_node)
                inf = o_node.pose
                # 5 degrees tolerance
                params = {"yaw_goal_tolerance": 0.087266}
                self.reconfigure_movebase_params(params)

                self.current_target = Orig
                nav_ok, inc = self.monitored_navigation(inf, self.move_base_name)
        else:
            if a not in self.move_base_actions:
                move_base_act = False
                for i in o_node.edges:
                    # Check if there is a move_base action in the edages of this node
                    # if not is dangerous to move
                    if i.action in self.move_base_actions:
                        move_base_act = True

                if not move_base_act:
                    rospy.loginfo("Action not taken, outputing success")
                    nav_ok = True
                    inc = 0
                else:
                    rospy.loginfo("Getting to exact pose")
                    self.current_target = Orig
                    nav_ok, inc = self.monitored_navigation(
                        o_node.pose, self.move_base_name
                    )
                    rospy.loginfo("going to waypoint in node resulted in")
                    print nav_ok

        while rindex < (len(route.edge_id)) and not self.cancelled and nav_ok:
            # current action
            cedg = get_edge_from_id_tmap2(
                self.lnodes, route.source[rindex], route.edge_id[rindex]
            )

            a = cedg["action"]
            # next action
            if rindex < (route_len - 1):
                nedge = get_edge_from_id_tmap2(
                    self.lnodes, route.source[rindex + 1], route.edge_id[rindex + 1]
                )
                a1 = nedge["action"]
            else:
                a1 = "none"

            self.current_action = a
            self.next_action = a1

            rospy.loginfo(
                "From %s do (%s) to %s" % (route.source[rindex], a, cedg["node"])
            )

            current_edge = "%s--%s" % (cedg["edge_id"], self.topol_map)
            rospy.loginfo("Current edge: %s" % current_edge)
            self.cur_edge.publish(current_edge)

            self._feedback.route = "%s to %s using %s" % (
                route.source[rindex],
                cedg["node"],
                a,
            )
            self._as.publish_feedback(self._feedback)

            cnode = get_node_from_tmap2(self.lnodes, cedg["node"])

            # do not care for the orientation of the waypoint if is not the last waypoint AND
            # the current and following action are move_base or human_aware_navigation
            if (
                rindex < route_len - 1
                and a1 in self.move_base_actions
                and a in self.move_base_actions
            ):
                self.reconf_movebase(cedg, cnode, True)
            else:
                if self.no_orientation:
                    self.reconf_movebase(cedg, cnode, True)
                else:
                    self.reconf_movebase(cedg, cnode, False)

            self.current_target = cedg["node"]

            self.stat = nav_stats(
                route.source[rindex], cedg["node"], self.topol_map, cedg["edge_id"]
            )
            dt_text = self.stat.get_start_time_str()
            inf = Pose()
            inf.position.x = cnode["pose"]["position"]["x"]
            inf.position.y = cnode["pose"]["position"]["y"]
            inf.position.z = cnode["pose"]["position"]["z"]
            inf.orientation.w = cnode["pose"]["orientation"]["w"]
            inf.orientation.x = cnode["pose"]["orientation"]["x"]
            inf.orientation.y = cnode["pose"]["orientation"]["y"]
            inf.orientation.z = cnode["pose"]["orientation"]["z"]
            
            # If we are using edge reconfigure
            if self.edge_reconfigure:
                self.edgeReconfigureManager.register_edge(cedg)
                self.edgeReconfigureManager.initialise()
                self.edgeReconfigureManager.reconfigure() 
            
            nav_ok, inc = self.monitored_navigation(inf, a)
            
            if self.edge_reconfigure:
                self.edgeReconfigureManager._reset()
                rospy.sleep(rospy.Duration.from_sec(0.3))
            
            params = {"yaw_goal_tolerance": 0.087266, "xy_goal_tolerance": 0.1}
            self.reconfigure_movebase_params(params)

            not_fatal = nav_ok
            if self.cancelled:
                nav_ok = True
            if self.preempted:
                not_fatal = False
                nav_ok = False

            self.stat.set_ended(self.current_node)
            dt_text = self.stat.get_finish_time_str()
            operation_time = self.stat.operation_time
            time_to_wp = self.stat.time_to_wp

            if nav_ok:
                self.stat.status = "success"
                rospy.loginfo(
                    "navigation finished on %s (%d/%d)"
                    % (dt_text, operation_time, time_to_wp)
                )
            else:
                if not_fatal:
                    rospy.loginfo(
                        "navigation failed on %s (%d/%d)"
                        % (dt_text, operation_time, time_to_wp)
                    )
                    self.stat.status = "failed"
                else:
                    rospy.loginfo(
                        "Fatal fail on %s (%d/%d)"
                        % (dt_text, operation_time, time_to_wp)
                    )
                    self.stat.status = "fatal"

            self.publish_stats()

            current_edge = "none"
            self.cur_edge.publish(current_edge)

            self.current_action = "none"
            self.next_action = "none"
            rindex = rindex + 1

        self.reset_reconf()

        self.navigation_activated = False

        result = nav_ok
        return result, inc

    def publish_route(self, route, target):
        stroute = strands_navigation_msgs.msg.TopologicalRoute()
        for i in route.source:
            stroute.nodes.append(i)
        stroute.nodes.append(target)
        self.route_pub.publish(stroute)

    def publish_stats(self):
        pubst = NavStatistics()
        pubst.edge_id = self.stat.edge_id
        pubst.status = self.stat.status
        pubst.origin = self.stat.origin
        pubst.target = self.stat.target
        pubst.topological_map = self.stat.topological_map
        pubst.final_node = self.stat.final_node
        pubst.time_to_waypoint = self.stat.time_to_wp
        pubst.operation_time = self.stat.operation_time
        pubst.date_started = self.stat.get_start_time_str()
        pubst.date_at_node = self.stat.date_at_node.strftime(
            "%A, %B %d %Y, at %H:%M:%S hours"
        )
        pubst.date_finished = self.stat.get_finish_time_str()
        self.stats_pub.publish(pubst)

        #        meta = {}
        #        meta["type"] = "Topological Navigation Stat"
        #        meta["epoch"] = calendar.timegm(self.stat.date_at_node.timetuple())
        #        meta["date"] = self.stat.date_at_node.strftime('%A, %B %d %Y, at %H:%M:%S hours')
        #        meta["pointset"] = self.stat.topological_map
        #
        #        msg_store = MessageStoreProxy(collection='nav_stats')
        #        msg_store.insert(pubst,meta)
        self.stat = None

    def monitored_navigation(self, gpose, command):
        inc = 0
        result = True
        goal = MonitoredNavigationGoal()
        goal.action_server = command
        goal.target_pose.header.frame_id = "map"
        goal.target_pose.header.stamp = rospy.get_rostime()
        goal.target_pose.pose = gpose

        self.goal_reached = False
        self.monNavClient.send_goal(goal)
        status = self.monNavClient.get_state()
        while (
            (status == GoalStatus.ACTIVE or status == GoalStatus.PENDING)
            and not self.cancelled
            and not self.goal_reached
        ):
            status = self.monNavClient.get_state()
            rospy.sleep(rospy.Duration.from_sec(0.01))
        # rospy.loginfo(str(status))
        # print status
        res = self.monNavClient.get_result()
        #        print "--------------RESULT------------"
        #        print res
        #        print "--------------RESULT------------"
        if status != GoalStatus.SUCCEEDED:
            if not self.goal_reached:
                result = False
                if status is GoalStatus.PREEMPTED:
                    self.preempted = True
            else:
                result = True

        if not res:
            if not result:
                inc = 1
            else:
                inc = 0
        else:
            if res.recovered is True and res.human_interaction is False:
                inc = 1
            else:
                inc = 0

        rospy.sleep(rospy.Duration.from_sec(0.3))
        return result, inc


if __name__ == "__main__":
    rospy.init_node("topological_navigation")
    mode = "normal"
    use_tmap2 = rospy.get_param("~use_tmap2", False)
    server = TopologicalNavServer(rospy.get_name(), mode, use_tmap2)
    policy_server = PolicyExecutionServer(use_tmap2)<|MERGE_RESOLUTION|>--- conflicted
+++ resolved
@@ -5,6 +5,7 @@
 import sys
 import json
 
+
 import calendar
 from datetime import datetime
 
@@ -13,7 +14,7 @@
 from strands_navigation_msgs.msg import NavStatistics
 from strands_navigation_msgs.msg import CurrentEdge
 
-from geometry_msgs.msg import Pose
+from strands_navigation_msgs.srv import ReconfAtEdges
 
 from actionlib_msgs.msg import *
 from move_base_msgs.msg import *
@@ -25,11 +26,6 @@
 from topological_navigation.navigation_stats import *
 from topological_navigation.tmap_utils import *
 from topological_navigation.route_search import *
-from topological_navigation.route_search2 import *
-
-from topological_navigation.EdgeReconfigureManager import EdgeReconfigureManager
-
-from execute_policy_server import PolicyExecutionServer
 
 import topological_navigation.msg
 import dynamic_reconfigure.client
@@ -41,26 +37,6 @@
 # if not listed then the param is not sent,
 # e.g. TrajectoryPlannerROS doesn't have tolerances
 DYNPARAM_MAPPING = {
-<<<<<<< HEAD
-    "DWAPlannerROS": {
-        "yaw_goal_tolerance": "yaw_goal_tolerance",
-        "xy_goal_tolerance": "xy_goal_tolerance",
-        "max_vel_x": "max_vel_x",
-        "max_vel_trans": "max_vel_trans",
-        "max_trans_vel": "max_trans_vel",
-    },
-    "TebLocalPlannerROS": {
-        "yaw_goal_tolerance": "yaw_goal_tolerance",
-        "xy_goal_tolerance": "xy_goal_tolerance",
-        "max_vel_x": "max_vel_x",
-    },
-    "TrajectoryPlannerROS": {
-        "max_vel_x": "max_vel_x",
-        "max_vel_trans": "max_vel_x",
-        "max_trans_vel": "max_vel_x",
-    },
-}
-=======
         'DWAPlannerROS': {
             'yaw_goal_tolerance': 'yaw_goal_tolerance',
             'xy_goal_tolerance': 'xy_goal_tolerance',
@@ -87,279 +63,248 @@
             'max_trans_vel': 'max_vel_lin',
         },
     }
->>>>>>> 3dc8c0b1
 
 
 """
  Class for Topological Navigation
 
 """
+
 class TopologicalNavServer(object):
     _feedback = topological_navigation.msg.GotoNodeFeedback()
-    _result = topological_navigation.msg.GotoNodeResult()
+    _result   = topological_navigation.msg.GotoNodeResult()
 
     """
      Initialization for Topological Navigation Class
 
     """
-
-    def __init__(self, name, mode, use_tmap2):
+    def __init__(self, name, mode) :
         self.node_by_node = False
         self.cancelled = False
         self.preempted = False
         self.stat = None
         self.no_orientation = False
         self._target = "None"
-        self.current_action = "none"
-        self.next_action = "none"
-        self.n_tries = rospy.get_param("~retries", 3)
+        self.current_action = 'none'
+        self.next_action = 'none'
+        self.n_tries = rospy.get_param('~retries', 3)
+
 
         self.current_node = "Unknown"
         self.closest_node = "Unknown"
-        self.actions_needed = []
-
-        self.use_tmap2 = use_tmap2
-        if self.use_tmap2:
-            rospy.logwarn("TOPOLOGICAL NAVIGATION IS USING THE NEW MAP TYPE")
-
-        move_base_actions = [
-            "move_base",
-            "human_aware_navigation",
-            "han_adapt_speed",
-            "han_vc_corridor",
-            "han_vc_junction",
-        ]
-        self.move_base_actions = rospy.get_param(
-            "~move_base_actions", move_base_actions
-        )
+        self.actions_needed=[]
+
+        move_base_actions = ['move_base', 'human_aware_navigation','han_adapt_speed','han_vc_corridor','han_vc_junction']
+        self.move_base_actions = rospy.get_param('~move_base_actions', move_base_actions)
+
 
         # what service are we using as move_base?
-        self.move_base_name = rospy.get_param("~move_base_name", "move_base")
+        self.move_base_name = rospy.get_param('~move_base_name', 'move_base')
         if not self.move_base_name in self.move_base_actions:
             self.move_base_actions.append(self.move_base_name)
 
         # nh: not used any more?
         # self.move_base_reconf_service = rospy.get_param('~move_base_reconf_service', 'DWAPlannerROS')
 
-        self.navigation_activated = False
-        self.stats_pub = rospy.Publisher(
-            "topological_navigation/Statistics", NavStatistics
-        )
-        self.edge_pub = rospy.Publisher("topological_navigation/Edge", CurrentEdge)
-        self.route_pub = rospy.Publisher(
-            "topological_navigation/Route", strands_navigation_msgs.msg.TopologicalRoute
-        )
-        self.cur_edge = rospy.Publisher("current_edge", String)
-        self.monit_nav_cli = False
-
-        # Waiting for Topological Map
-        self._map_received = False
-        if not self.use_tmap2:
-            rospy.Subscriber("/topological_map", TopologicalMap, self.MapCallback)
-        else:
-            rospy.Subscriber("/topological_map_2", String, self.MapCallback)
+
+        self.navigation_activated=False
+        self.stats_pub = rospy.Publisher('topological_navigation/Statistics', NavStatistics)
+        self.edge_pub = rospy.Publisher('topological_navigation/Edge', CurrentEdge)
+        self.route_pub = rospy.Publisher('topological_navigation/Route', strands_navigation_msgs.msg.TopologicalRoute)
+        self.cur_edge = rospy.Publisher('current_edge', String)
+        self.monit_nav_cli= False
+
+
+        #Waiting for Topological Map
+        self._map_received=False
+        rospy.Subscriber('/topological_map', TopologicalMap, self.MapCallback)
         rospy.loginfo("Waiting for Topological map ...")
-
-        while not self._map_received:
+        while not self._map_received :
             rospy.sleep(rospy.Duration.from_sec(0.05))
         rospy.loginfo(" ...done")
 
-        # Creating Action Server
+
+
+        #Creating Action Server
         rospy.loginfo("Creating action server.")
-        self._as = actionlib.SimpleActionServer(
-            name,
-            topological_navigation.msg.GotoNodeAction,
-            execute_cb=self.executeCallback,
-            auto_start=False,
-        )
+        self._as = actionlib.SimpleActionServer(name, topological_navigation.msg.GotoNodeAction, execute_cb = self.executeCallback, auto_start = False)
         self._as.register_preempt_callback(self.preemptCallback)
         rospy.loginfo(" ...starting")
         self._as.start()
         rospy.loginfo(" ...done")
 
-        # Creating monitored navigation client
+        #Creating monitored navigation client
         rospy.loginfo("Creating monitored navigation client.")
-        self.monNavClient = actionlib.SimpleActionClient(
-            "monitored_navigation", MonitoredNavigationAction
-        )
+        self.monNavClient= actionlib.SimpleActionClient('monitored_navigation', MonitoredNavigationAction)
         self.monNavClient.wait_for_server()
-        self.monit_nav_cli = True
+        self.monit_nav_cli= True
         rospy.loginfo(" ...done")
 
-        # Subscribing to Localisation Topics
+
+        #Subscribing to Localisation Topics
         rospy.loginfo("Subscribing to Localisation Topics")
-        rospy.Subscriber("closest_node", String, self.closestNodeCallback)
-        rospy.Subscriber("current_node", String, self.currentNodeCallback)
+        rospy.Subscriber('closest_node', String, self.closestNodeCallback)
+        rospy.Subscriber('current_node', String, self.currentNodeCallback)
         rospy.loginfo(" ...done")
 
+
+
         # Check if using edge recofigure server
-        self.edge_reconfigure = rospy.get_param("~reconfigure_edges", False)
+        self.edge_reconfigure=rospy.get_param('~reconfigure_edges',False)
         if self.edge_reconfigure:
-            self.edgeReconfigureManager = EdgeReconfigureManager()
+            self.current_edge_group='none'
+            rospy.loginfo("Using edge reconfigure ...")
+            self.edge_groups = rospy.get_param('/edge_nav_reconfig_groups', {})
+
+
 
         rospy.loginfo("All Done ...")
         rospy.spin()
 
     def init_reconfigure(self):
-        self.move_base_planner = rospy.get_param(
-            "~move_base_planner", "move_base/DWAPlannerROS"
-        )
-        # Creating Reconfigure Client
+        self.move_base_planner = rospy.get_param('~move_base_planner', 'move_base/DWAPlannerROS')
+        #Creating Reconfigure Client
         rospy.loginfo("Creating Reconfigure Client")
         self.rcnfclient = dynamic_reconfigure.client.Client(self.move_base_planner)
         self.init_dynparams = self.rcnfclient.get_configuration()
 
     def reconf_movebase(self, cedg, cnode, intermediate):
-        #        if cedg.top_vel <= 0.1:
-        #            ctopvel = 0.55
-        #        else:
-        #            ctopvel = cedg.top_vel
-        if not self.use_tmap2:
-            if cnode.xy_goal_tolerance <= 0.1:
-                cxygtol = 0.1
+#        if cedg.top_vel <= 0.1:
+#            ctopvel = 0.55
+#        else:
+#            ctopvel = cedg.top_vel
+        if cnode.xy_goal_tolerance <= 0.1:
+            cxygtol = 0.1
+        else:
+            cxygtol = cnode.xy_goal_tolerance
+        if not intermediate:
+            if cnode.yaw_goal_tolerance <= 0.087266:
+                cytol = 0.087266
             else:
-                cxygtol = cnode.xy_goal_tolerance
-            if not intermediate:
-                if cnode.yaw_goal_tolerance <= 0.087266:
-                    cytol = 0.087266
-                else:
-                    cytol = cnode.yaw_goal_tolerance
-            else:
-                cytol = 6.283
+                cytol = cnode.yaw_goal_tolerance
         else:
-            if cnode["properties"]["xy_goal_tolerance"] <= 0.1:
-                cxygtol = 0.1
-            else:
-                cxygtol = cnode["properties"]["xy_goal_tolerance"]
-            if not intermediate:
-                if cnode["properties"]["yaw_goal_tolerance"] <= 0.087266:
-                    cytol = 0.087266
-                else:
-                    cytol = cnode["properties"]["yaw_goal_tolerance"]
-            else:
-                cytol = 6.283
-        # No orientation restrictions, 'max_vel_x':ctopvel,
-        params = {"yaw_goal_tolerance": cytol, "xy_goal_tolerance": cxygtol}
+            cytol = 6.283
+        params = { 'yaw_goal_tolerance' : cytol, 'xy_goal_tolerance':cxygtol }   # No orientation restrictions, 'max_vel_x':ctopvel,
         print "reconfiguring %s with %s" % (self.move_base_name, params)
         print intermediate
         self.reconfigure_movebase_params(params)
 
+
+
     def reconfigure_movebase_params(self, params):
-        # self.move_base_planner = rospy.get_param('~move_base_planner', 'move_base/DWAPlannerROS')
+        #self.move_base_planner = rospy.get_param('~move_base_planner', 'move_base/DWAPlannerROS')
         self.init_dynparams = self.rcnfclient.get_configuration()
         translated_params = {}
-        key = self.move_base_planner[self.move_base_planner.rfind("/") + 1 :]
+        key = self.move_base_planner[self.move_base_planner.rfind('/') + 1:]
         translation = DYNPARAM_MAPPING[key]
         for k, v in params.iteritems():
             if k in translation:
                 if rospy.has_param(self.move_base_planner + "/" + translation[k]):
                     translated_params[translation[k]] = v
                 else:
-                    rospy.logwarn(
-                        "%s has no parameter %s"
-                        % (self.move_base_planner, translation[k])
-                    )
+                    rospy.logwarn('%s has no parameter %s' % (self.move_base_planner, translation[k]))
             else:
-                rospy.logwarn(
-                    "%s has no dynparam translation for %s"
-                    % (self.move_base_planner, k)
-                )
+                rospy.logwarn('%s has no dynparam translation for %s' % (self.move_base_planner, k))
         self._do_movebase_reconf(translated_params)
+
 
     def _do_movebase_reconf(self, params):
         try:
             self.rcnfclient.update_configuration(params)
         except rospy.ServiceException as exc:
-            rospy.logwarn(
-                "I couldn't reconfigure move_base parameters. Caught service exception: %s. will continue with previous params",
-                exc,
-            )
+            rospy.logwarn("I couldn't reconfigure move_base parameters. Caught service exception: %s. will continue with previous params", exc)
 
     def reset_reconf(self):
         self._do_movebase_reconf(self.init_dynparams)
 
+
+    def get_edge_id(self, orig, dest, a):
+        found = False
+        edge_id= 'none'
+        for i in self.curr_tmap.nodes:
+            if i.name == orig:
+                for j in i.edges:
+                    if j.node == dest and j.action == a :
+                        found = True
+                        edge_id = j.edge_id
+                        break
+            if found:
+                break
+
+        return edge_id
+
+
     """
      Update Map CallBack
 
      This Function updates the Topological Map everytime it is called
     """
-
-    def MapCallback(self, msg):
-        if not self.use_tmap2:
-            self.lnodes = msg
-            self.topol_map = msg.pointset
-        else:
-            self.lnodes = json.loads(msg.data)
-            self.topol_map = self.lnodes["pointset"]
-        self._map_received = True
+    def MapCallback(self, msg) :
+        self.lnodes = msg
+        self.topol_map = msg.pointset
+        self._map_received=True
+
+
 
     """
      Execute CallBack
 
      This Functions is called when the Action Server is called
     """
-
     def executeCallback(self, goal):
-        if self.monit_nav_cli:
+        if self.monit_nav_cli :
             self.cancelled = False
             self.preempted = False
             self.no_orientation = goal.no_orientation
-            print "NO ORIENTATION (%s)" % self.no_orientation
-            self._feedback.route = "Starting..."
+            print "NO ORIENTATION (%s)" %self.no_orientation
+            self._feedback.route = 'Starting...'
             self._as.publish_feedback(self._feedback)
-            rospy.loginfo("Navigating From %s to %s", self.closest_node, goal.target)
-            if not self.use_tmap2:
-                self.navigate(goal.target)
-            else:
-                self.navigate_tmap2(goal.target)
+            rospy.loginfo('Navigating From %s to %s', self.closest_node, goal.target)
+            self.navigate(goal.target)
         else:
-            rospy.loginfo("Monitored Navigation client has not started!!!")
+            rospy.loginfo('Monitored Navigation client has not started!!!')
+
 
     """
      Preempt CallBack
     """
-
     def preemptCallback(self):
         self.monNavClient.cancel_all_goals()
         self.cancelled = True
         self.preempted = True
         self._result.success = False
         self.navigation_activated = False
-        # self._as.set_preempted(self._result)
+        #self._as.set_preempted(self._result)
+
 
     """
      Closest Node CallBack
 
     """
-
     def closestNodeCallback(self, msg):
-        self.closest_node = msg.data
-        if not self.monit_nav_cli:
-            rospy.loginfo("Monitored Navigation client has not started!!!")
+        self.closest_node=msg.data
+        if not self.monit_nav_cli :
+            rospy.loginfo('Monitored Navigation client has not started!!!')
+
 
     """
      Current Node CallBack
 
     """
-
     def currentNodeCallback(self, msg):
-        if self.current_node != msg.data:  # is there any change on this topic?
-            self.current_node = msg.data  # we are at this new node
-            if msg.data != "none":  # are we at a node?
-                rospy.loginfo("new node reached %s", self.current_node)
-                # print "new node reached %s" %self.current_node
-                if self.navigation_activated:  # is the action server active?
+        if self.current_node != msg.data :  #is there any change on this topic?
+            self.current_node = msg.data    #we are at this new node
+            if msg.data != 'none' :         #are we at a node?
+                rospy.loginfo('new node reached %s', self.current_node)
+                #print "new node reached %s" %self.current_node
+                if self.navigation_activated :  #is the action server active?
                     if self.stat:
                         self.stat.set_at_node()
                     # if the robot reached and intermediate node and the next action is move base goal has been reached
-                    if (
-                        self.current_node == self.current_target
-                        and self._target != self.current_target
-                        and self.next_action in self.move_base_actions
-                        and self.current_action in self.move_base_actions
-                    ):
-                        rospy.loginfo("intermediate node reached %s", self.current_node)
-                        self.goal_reached = True
+                    if self.current_node == self.current_target and self._target != self.current_target and self.next_action in self.move_base_actions and self.current_action in self.move_base_actions :
+                        rospy.loginfo('intermediate node reached %s', self.current_node)
+                        self.goal_reached=True
+
 
     """
      Navigate
@@ -367,23 +312,18 @@
      This function takes the target node and plans the actions that are required
      to reach it
     """
-
     def navigate(self, target):
-        tries = 0
+        tries=0
         result = False
 
-        while tries <= self.n_tries and not result and not self.cancelled:
+        while tries <= self.n_tries and not result and not self.cancelled :
             o_node = get_node(self.lnodes, self.closest_node)
             g_node = get_node(self.lnodes, target)
 
             rospy.loginfo("Navigating Take : %d", tries)
             # Everything is Awesome!!!
             # Target and Origin are Different and none of them is None
-            if (
-                (g_node is not None)
-                and (o_node is not None)
-                and (g_node.name != o_node.name)
-            ):
+            if (g_node is not None) and (o_node is not None) and (g_node.name != o_node.name) :
                 rsearch = TopologicalRouteSearch(self.lnodes)
                 route = rsearch.search_route(o_node.name, target)
                 print route
@@ -398,164 +338,102 @@
                     result = False
                     inc = 1
                     rospy.loginfo("Navigating Case 1b -> res: %d", inc)
-            else:
+            else :
                 # Target and Origin are the same
-                if g_node.name == o_node.name:
+                if(g_node.name == o_node.name) :
                     rospy.loginfo("Target and Origin Nodes are the same")
-                    # Check if there is a move_base action in the edges of this node and choose the earliest one in the
+                    # Check if there is a move_base action in the edges of this node and choose the earliest one in the 
                     # list of move_base ations
                     # if not is dangerous to move
-                    act_ind = 100
-                    action_server = None
+                    act_ind=100
+                    action_server=None
                     for i in g_node.edges:
-                        c_action_server = i.action
-                        if c_action_server in self.move_base_actions:
+                        c_action_server= i.action
+                        if  c_action_server in self.move_base_actions :
                             c_ind = self.move_base_actions.index(c_action_server)
                             if c_ind < act_ind:
                                 act_ind = c_ind
-                                action_server = c_action_server
+                                action_server=c_action_server
+
 
                     if action_server is None:
                         rospy.loginfo("Navigating Case 2")
                         rospy.loginfo("Action not taken, outputing success")
-                        result = True
-                        inc = 0
+                        result=True
+                        inc=0
                         rospy.loginfo("Navigating Case 2 -> res: %d", inc)
                     else:
                         rospy.loginfo("Navigating Case 2a")
                         rospy.loginfo("Getting to exact pose")
                         self.current_target = o_node.name
-                        result, inc = self.monitored_navigation(
-                            g_node.pose, action_server
-                        )
+                        result, inc = self.monitored_navigation(g_node.pose, action_server)
                         rospy.loginfo("going to waypoint in node resulted in")
                         print result
                         if not result:
-                            inc = 1
+                            inc=1
                         rospy.loginfo("Navigating Case 2a -> res: %d", inc)
                 else:
                     rospy.loginfo("Navigating Case 3")
                     rospy.loginfo("Target or Origin Nodes were not found on Map")
                     self.cancelled = True
-                    result = False
-                    inc = 1
+                    result=False
+                    inc=1
                     rospy.loginfo("Navigating Case 3a -> res: %d", inc)
-            tries += inc
+            tries+=inc
             rospy.loginfo("Navigating next try: %d", tries)
 
-        if (not self.cancelled) and (not self.preempted):
+
+        if (not self.cancelled) and (not self.preempted) :
             self._result.success = result
             self._feedback.route = target
             self._as.publish_feedback(self._feedback)
             self._as.set_succeeded(self._result)
-        else:
-            if self.preempted == False:
+        else :
+            if self.preempted == False :
                 self._result.success = result
                 self._feedback.route = self.current_node
                 self._as.publish_feedback(self._feedback)
-                # self._as.set_succeeded(self._result)
+                #self._as.set_succeeded(self._result)
                 self._as.set_aborted(self._result)
-            else:
+            else :
                 self._result.success = False
                 self._as.set_preempted(self._result)
 
-    """
-     Navigate_tmap2
-
-     This function takes the target node and plans the actions that are required
-     to reach it for topomap 2
-    """
-
-    def navigate_tmap2(self, target):
-        tries = 0
-        result = False
-
-        while tries <= self.n_tries and not result and not self.cancelled:
-            o_node = get_node_from_tmap2(self.lnodes, self.closest_node)
-            g_node = get_node_from_tmap2(self.lnodes, target)
-
-            rospy.loginfo("Navigating Take : %d", tries)
-            # Everything is Awesome!!!
-            # Target and Origin are Different and none of them is None
-            if (
-                (g_node is not None)
-                and (o_node is not None)
-                and (g_node["name"] != o_node["name"])
-            ):
-                rsearch = TopologicalRouteSearch2(self.lnodes)
-                route = rsearch.search_route(o_node["name"], target)
-                print route
-                if route:
-                    rospy.loginfo("Navigating Case 1")
-                    self.publish_route(route, target)
-                    result, inc = self.followRoute_tmap2(route, target)
-                    rospy.loginfo("Navigating Case 1 -> res: %d", inc)
-                else:
-                    rospy.logerr("There is no route to this node check your edges ...")
-                    rospy.loginfo("Navigating Case 1b")
-                    result = False
-                    inc = 1
-                    rospy.loginfo("Navigating Case 1b -> res: %d", inc)
-            else:
-                # Target and Origin are the same
-                if g_node["name"] == o_node["name"]:
-                    rospy.loginfo("Target and Origin Nodes are the same")
-                    # Check if there is a move_base action in the edges of this node and choose the earliest one in the
-                    # list of move_base ations
-                    # if not is dangerous to move
-                    act_ind = 100
-                    action_server = None
-                    for i in g_node["edges"]:
-                        c_action_server = i["action"]
-                        if c_action_server in self.move_base_actions:
-                            c_ind = self.move_base_actions.index(c_action_server)
-                            if c_ind < act_ind:
-                                act_ind = c_ind
-                                action_server = c_action_server
-
-                    if action_server is None:
-                        rospy.loginfo("Navigating Case 2")
-                        rospy.loginfo("Action not taken, outputing success")
-                        result = True
-                        inc = 0
-                        rospy.loginfo("Navigating Case 2 -> res: %d", inc)
-                    else:
-                        rospy.loginfo("Navigating Case 2a")
-                        rospy.loginfo("Getting to exact pose")
-                        self.current_target = o_node["name"]
-                        result, inc = self.monitored_navigation(
-                            g_node["pose"], action_server
-                        )
-                        rospy.loginfo("going to waypoint in node resulted in")
-                        print result
-                        if not result:
-                            inc = 1
-                        rospy.loginfo("Navigating Case 2a -> res: %d", inc)
-                else:
-                    rospy.loginfo("Navigating Case 3")
-                    rospy.loginfo("Target or Origin Nodes were not found on Map")
-                    self.cancelled = True
-                    result = False
-                    inc = 1
-                    rospy.loginfo("Navigating Case 3a -> res: %d", inc)
-            tries += inc
-            rospy.loginfo("Navigating next try: %d", tries)
-
-        if (not self.cancelled) and (not self.preempted):
-            self._result.success = result
-            self._feedback.route = target
-            self._as.publish_feedback(self._feedback)
-            self._as.set_succeeded(self._result)
-        else:
-            if self.preempted == False:
-                self._result.success = result
-                self._feedback.route = self.current_node
-                self._as.publish_feedback(self._feedback)
-                # self._as.set_succeeded(self._result)
-                self._as.set_aborted(self._result)
-            else:
-                self._result.success = False
-                self._as.set_preempted(self._result)
+
+
+    def edgeReconfigureManager(self, edge_id):
+        """
+        edgeReconfigureManager
+
+        Checks if an edge requires reconfiguration of the
+        """
+
+#        print self.edge_groups
+
+        edge_group = 'none'
+        for group in self.edge_groups:
+            print "Check Edge: ", edge_id, "in ", group
+            if edge_id in self.edge_groups[group]["edges"]:
+                edge_group = group
+                break
+
+        print "current group: ", self.current_edge_group
+        print "edge group: ", edge_group
+
+        if edge_group is not self.current_edge_group: # and edge_group != 'none':
+            print "RECONFIGURING EDGE: ", edge_id
+            print "TO ", edge_group
+            try:
+                rospy.wait_for_service('reconf_at_edges', timeout=3)
+                reconf_at_edges = rospy.ServiceProxy('reconf_at_edges', ReconfAtEdges)
+                resp1 = reconf_at_edges(edge_id)
+                print resp1.success
+                if resp1.success: # set current_edge_group only if successful
+                    self.current_edge_group = edge_group
+            except rospy.ServiceException, e:
+                rospy.logerr("Service call failed: %s"%e)
+        print "-------"
+
 
 
     """
@@ -563,112 +441,95 @@
 
      This function follows the chosen route to reach the goal
     """
-
     def followRoute(self, route, target):
-        nnodes = len(route.source)
-
-        self.navigation_activated = True
+        nnodes=len(route.source)
+
+        self.navigation_activated=True
         Orig = route.source[0]
         Targ = target
         self._target = Targ
 
         self.init_reconfigure()
 
-        rospy.loginfo("%d Nodes on route" % nnodes)
-
-        inc = 1
-        rindex = 0
-        nav_ok = True
+        rospy.loginfo("%d Nodes on route" %nnodes)
+
+        inc=1
+        rindex=0
+        nav_ok=True
         route_len = len(route.edge_id)
 
         o_node = get_node(self.lnodes, Orig)
-        # route[rindex]._get_action(route[rindex+1].name)
-        edge_from_id = get_edge_from_id(self.lnodes, route.source[0], route.edge_id[0])
-        a = edge_from_id.action
-        rospy.loginfo("first action %s" % a)
+        a = get_edge_from_id(self.lnodes, route.source[0], route.edge_id[0]).action#route[rindex]._get_action(route[rindex+1].name)
+        rospy.loginfo("first action %s" %a)
 
         # If the robot is not on a node or the first action is not move base type
         # navigate to closest node waypoint (only when first action is not move base)
-        if self.current_node == "none" and a not in self.move_base_actions:
+        if self.current_node == 'none' and a not in self.move_base_actions :
             if a not in self.move_base_actions:
                 self.next_action = a
-                print "Do %s to %s" % (self.move_base_name, self.closest_node)
+                print 'Do %s to %s' % (self.move_base_name, self.closest_node)
                 inf = o_node.pose
-                # 5 degrees tolerance
-                params = {"yaw_goal_tolerance": 0.087266}
+                params = { 'yaw_goal_tolerance' : 0.087266 }   #5 degrees tolerance
                 self.reconfigure_movebase_params(params)
 
                 self.current_target = Orig
-                nav_ok, inc = self.monitored_navigation(inf, self.move_base_name)
+                nav_ok, inc= self.monitored_navigation(inf, self.move_base_name)
         else:
-            if a not in self.move_base_actions:
-                move_base_act = False
-                for i in o_node.edges:
+            if a not in self.move_base_actions :
+                move_base_act= False
+                for i in o_node.edges :
                     # Check if there is a move_base action in the edages of this node
                     # if not is dangerous to move
-                    if i.action in self.move_base_actions:
+                    if i.action in self.move_base_actions :
                         move_base_act = True
 
-                if not move_base_act:
+
+                if not move_base_act :
                     rospy.loginfo("Action not taken, outputing success")
                     nav_ok = True
                     inc = 0
                 else:
                     rospy.loginfo("Getting to exact pose")
                     self.current_target = Orig
-                    nav_ok, inc = self.monitored_navigation(
-                        o_node.pose, self.move_base_name
-                    )
+                    nav_ok, inc = self.monitored_navigation(o_node.pose, self.move_base_name)
                     rospy.loginfo("going to waypoint in node resulted in")
                     print nav_ok
 
-        while rindex < (len(route.edge_id)) and not self.cancelled and nav_ok:
-            # current action
-            cedg = get_edge_from_id(
-                self.lnodes, route.source[rindex], route.edge_id[rindex]
-            )
+
+        while rindex < (len(route.edge_id)) and not self.cancelled and nav_ok :
+            #current action
+            cedg = get_edge_from_id(self.lnodes, route.source[rindex], route.edge_id[rindex])
 
             a = cedg.action
-            # next action
-            if rindex < (route_len - 1):
-                nedge = get_edge_from_id(
-                    self.lnodes, route.source[rindex + 1], route.edge_id[rindex + 1]
-                )
-                a1 = nedge.action
-            else:
-                a1 = "none"
+            #next action
+            if rindex < (route_len-1) :
+                a1 = get_edge_from_id(self.lnodes, route.source[rindex+1], route.edge_id[rindex+1]).action
+            else :
+                a1 = 'none'
 
             self.current_action = a
             self.next_action = a1
 
-            rospy.loginfo(
-                "From %s do (%s) to %s" % (route.source[rindex], a, cedg.node)
-            )
-
-            current_edge = "%s--%s" % (cedg.edge_id, self.topol_map)
-            rospy.loginfo("Current edge: %s" % current_edge)
+            rospy.loginfo("From %s do (%s) to %s" %(route.source[rindex], a, cedg.node))
+
+            current_edge = '%s--%s' %(cedg.edge_id, self.topol_map)
+            rospy.loginfo("Current edge: %s" %current_edge)
             self.cur_edge.publish(current_edge)
 
             # If we are using edge reconfigure
             if self.edge_reconfigure:
-                self.edgeReconfigureManager.srv_reconfigure(cedg.edge_id)
-
-            self._feedback.route = "%s to %s using %s" % (
-                route.source[rindex],
-                cedg.node,
-                a,
-            )
+                self.edgeReconfigureManager(cedg.edge_id)
+
+
+            self._feedback.route = '%s to %s using %s' %(route.source[rindex], cedg.node, a)
             self._as.publish_feedback(self._feedback)
+
 
             cnode = get_node(self.lnodes, cedg.node)
 
             # do not care for the orientation of the waypoint if is not the last waypoint AND
             # the current and following action are move_base or human_aware_navigation
-            if (
-                rindex < route_len - 1
-                and a1 in self.move_base_actions
-                and a in self.move_base_actions
-            ):
+            if rindex < route_len-1 and a1 in self.move_base_actions and a in self.move_base_actions :
                 self.reconf_movebase(cedg, cnode, True)
             else:
                 if self.no_orientation:
@@ -676,258 +537,59 @@
                 else:
                     self.reconf_movebase(cedg, cnode, False)
 
+
             self.current_target = cedg.node
-
-            self.stat = nav_stats(
-                route.source[rindex], cedg.node, self.topol_map, cedg.edge_id
-            )
-            dt_text = self.stat.get_start_time_str()
+            #edg= self.get_edge_id(route[rindex].name, route[rindex+1].name, a)
+            self.stat=nav_stats(route.source[rindex], cedg.node, self.topol_map, cedg.edge_id)
+            dt_text=self.stat.get_start_time_str()
             inf = cnode.pose
             nav_ok, inc = self.monitored_navigation(inf, a)
-            # 5 degrees tolerance   'max_vel_x':0.55,
-            params = {"yaw_goal_tolerance": 0.087266, "xy_goal_tolerance": 0.1}
+            params = { 'yaw_goal_tolerance' : 0.087266, 'xy_goal_tolerance':0.1 }   #5 degrees tolerance   'max_vel_x':0.55,
             self.reconfigure_movebase_params(params)
 
-            not_fatal = nav_ok
-            if self.cancelled:
-                nav_ok = True
-            if self.preempted:
+
+
+
+            not_fatal=nav_ok
+            if self.cancelled :
+                nav_ok=True
+            if self.preempted :
                 not_fatal = False
                 nav_ok = False
 
             self.stat.set_ended(self.current_node)
-            dt_text = self.stat.get_finish_time_str()
+            dt_text=self.stat.get_finish_time_str()
             operation_time = self.stat.operation_time
             time_to_wp = self.stat.time_to_wp
 
-            if nav_ok:
-                self.stat.status = "success"
-                rospy.loginfo(
-                    "navigation finished on %s (%d/%d)"
-                    % (dt_text, operation_time, time_to_wp)
-                )
-            else:
-                if not_fatal:
-                    rospy.loginfo(
-                        "navigation failed on %s (%d/%d)"
-                        % (dt_text, operation_time, time_to_wp)
-                    )
-                    self.stat.status = "failed"
-                else:
-                    rospy.loginfo(
-                        "Fatal fail on %s (%d/%d)"
-                        % (dt_text, operation_time, time_to_wp)
-                    )
-                    self.stat.status = "fatal"
+            if nav_ok :
+                self.stat.status= "success"
+                rospy.loginfo("navigation finished on %s (%d/%d)" %(dt_text,operation_time,time_to_wp))
+            else :
+                if not_fatal :
+                    rospy.loginfo("navigation failed on %s (%d/%d)" %(dt_text,operation_time,time_to_wp))
+                    self.stat.status= "failed"
+                else :
+                    rospy.loginfo("Fatal fail on %s (%d/%d)" %(dt_text,operation_time,time_to_wp))
+                    self.stat.status= "fatal"
 
             self.publish_stats()
 
-            current_edge = "none"
+
+            current_edge = 'none'
             self.cur_edge.publish(current_edge)
 
-            self.current_action = "none"
-            self.next_action = "none"
-            rindex = rindex + 1
+            self.current_action = 'none'
+            self.next_action = 'none'
+            rindex=rindex+1
+
 
         self.reset_reconf()
 
-        self.navigation_activated = False
-
-        result = nav_ok
-        return result, inc
-
-    """
-     Follow Route tmap2
-
-     This function follows the chosen route to reach the goal using topomap2
-    """
-
-    def followRoute_tmap2(self, route, target):
-        nnodes = len(route.source)
-
-        self.navigation_activated = True
-        Orig = route.source[0]
-        Targ = target
-        self._target = Targ
-        
-        self.init_reconfigure()
-
-        rospy.loginfo("%d Nodes on route" % nnodes)
-
-        inc = 1
-        rindex = 0
-        nav_ok = True
-        route_len = len(route.edge_id)
-
-        o_node = get_node_from_tmap2(self.lnodes, Orig)
-        # route[rindex]._get_action(route[rindex+1].name)
-        edge_from_id = get_edge_from_id_tmap2(
-            self.lnodes, route.source[0], route.edge_id[0]
-        )
-        a = edge_from_id["action"]
-        rospy.loginfo("first action %s" % a)
-
-        # If the robot is not on a node or the first action is not move base type
-        # navigate to closest node waypoint (only when first action is not move base)
-        if self.current_node == "none" and a not in self.move_base_actions:
-            if a not in self.move_base_actions:
-                self.next_action = a
-                print "Do %s to %s" % (self.move_base_name, self.closest_node)
-                inf = o_node.pose
-                # 5 degrees tolerance
-                params = {"yaw_goal_tolerance": 0.087266}
-                self.reconfigure_movebase_params(params)
-
-                self.current_target = Orig
-                nav_ok, inc = self.monitored_navigation(inf, self.move_base_name)
-        else:
-            if a not in self.move_base_actions:
-                move_base_act = False
-                for i in o_node.edges:
-                    # Check if there is a move_base action in the edages of this node
-                    # if not is dangerous to move
-                    if i.action in self.move_base_actions:
-                        move_base_act = True
-
-                if not move_base_act:
-                    rospy.loginfo("Action not taken, outputing success")
-                    nav_ok = True
-                    inc = 0
-                else:
-                    rospy.loginfo("Getting to exact pose")
-                    self.current_target = Orig
-                    nav_ok, inc = self.monitored_navigation(
-                        o_node.pose, self.move_base_name
-                    )
-                    rospy.loginfo("going to waypoint in node resulted in")
-                    print nav_ok
-
-        while rindex < (len(route.edge_id)) and not self.cancelled and nav_ok:
-            # current action
-            cedg = get_edge_from_id_tmap2(
-                self.lnodes, route.source[rindex], route.edge_id[rindex]
-            )
-
-            a = cedg["action"]
-            # next action
-            if rindex < (route_len - 1):
-                nedge = get_edge_from_id_tmap2(
-                    self.lnodes, route.source[rindex + 1], route.edge_id[rindex + 1]
-                )
-                a1 = nedge["action"]
-            else:
-                a1 = "none"
-
-            self.current_action = a
-            self.next_action = a1
-
-            rospy.loginfo(
-                "From %s do (%s) to %s" % (route.source[rindex], a, cedg["node"])
-            )
-
-            current_edge = "%s--%s" % (cedg["edge_id"], self.topol_map)
-            rospy.loginfo("Current edge: %s" % current_edge)
-            self.cur_edge.publish(current_edge)
-
-            self._feedback.route = "%s to %s using %s" % (
-                route.source[rindex],
-                cedg["node"],
-                a,
-            )
-            self._as.publish_feedback(self._feedback)
-
-            cnode = get_node_from_tmap2(self.lnodes, cedg["node"])
-
-            # do not care for the orientation of the waypoint if is not the last waypoint AND
-            # the current and following action are move_base or human_aware_navigation
-            if (
-                rindex < route_len - 1
-                and a1 in self.move_base_actions
-                and a in self.move_base_actions
-            ):
-                self.reconf_movebase(cedg, cnode, True)
-            else:
-                if self.no_orientation:
-                    self.reconf_movebase(cedg, cnode, True)
-                else:
-                    self.reconf_movebase(cedg, cnode, False)
-
-            self.current_target = cedg["node"]
-
-            self.stat = nav_stats(
-                route.source[rindex], cedg["node"], self.topol_map, cedg["edge_id"]
-            )
-            dt_text = self.stat.get_start_time_str()
-            inf = Pose()
-            inf.position.x = cnode["pose"]["position"]["x"]
-            inf.position.y = cnode["pose"]["position"]["y"]
-            inf.position.z = cnode["pose"]["position"]["z"]
-            inf.orientation.w = cnode["pose"]["orientation"]["w"]
-            inf.orientation.x = cnode["pose"]["orientation"]["x"]
-            inf.orientation.y = cnode["pose"]["orientation"]["y"]
-            inf.orientation.z = cnode["pose"]["orientation"]["z"]
-            
-            # If we are using edge reconfigure
-            if self.edge_reconfigure:
-                self.edgeReconfigureManager.register_edge(cedg)
-                self.edgeReconfigureManager.initialise()
-                self.edgeReconfigureManager.reconfigure() 
-            
-            nav_ok, inc = self.monitored_navigation(inf, a)
-            
-            if self.edge_reconfigure:
-                self.edgeReconfigureManager._reset()
-                rospy.sleep(rospy.Duration.from_sec(0.3))
-            
-            params = {"yaw_goal_tolerance": 0.087266, "xy_goal_tolerance": 0.1}
-            self.reconfigure_movebase_params(params)
-
-            not_fatal = nav_ok
-            if self.cancelled:
-                nav_ok = True
-            if self.preempted:
-                not_fatal = False
-                nav_ok = False
-
-            self.stat.set_ended(self.current_node)
-            dt_text = self.stat.get_finish_time_str()
-            operation_time = self.stat.operation_time
-            time_to_wp = self.stat.time_to_wp
-
-            if nav_ok:
-                self.stat.status = "success"
-                rospy.loginfo(
-                    "navigation finished on %s (%d/%d)"
-                    % (dt_text, operation_time, time_to_wp)
-                )
-            else:
-                if not_fatal:
-                    rospy.loginfo(
-                        "navigation failed on %s (%d/%d)"
-                        % (dt_text, operation_time, time_to_wp)
-                    )
-                    self.stat.status = "failed"
-                else:
-                    rospy.loginfo(
-                        "Fatal fail on %s (%d/%d)"
-                        % (dt_text, operation_time, time_to_wp)
-                    )
-                    self.stat.status = "fatal"
-
-            self.publish_stats()
-
-            current_edge = "none"
-            self.cur_edge.publish(current_edge)
-
-            self.current_action = "none"
-            self.next_action = "none"
-            rindex = rindex + 1
-
-        self.reset_reconf()
-
-        self.navigation_activated = False
-
-        result = nav_ok
+
+        self.navigation_activated=False
+
+        result=nav_ok
         return result, inc
 
     def publish_route(self, route, target):
@@ -936,6 +598,8 @@
             stroute.nodes.append(i)
         stroute.nodes.append(target)
         self.route_pub.publish(stroute)
+
+
 
     def publish_stats(self):
         pubst = NavStatistics()
@@ -948,48 +612,43 @@
         pubst.time_to_waypoint = self.stat.time_to_wp
         pubst.operation_time = self.stat.operation_time
         pubst.date_started = self.stat.get_start_time_str()
-        pubst.date_at_node = self.stat.date_at_node.strftime(
-            "%A, %B %d %Y, at %H:%M:%S hours"
-        )
+        pubst.date_at_node = self.stat.date_at_node.strftime('%A, %B %d %Y, at %H:%M:%S hours')
         pubst.date_finished = self.stat.get_finish_time_str()
         self.stats_pub.publish(pubst)
 
-        #        meta = {}
-        #        meta["type"] = "Topological Navigation Stat"
-        #        meta["epoch"] = calendar.timegm(self.stat.date_at_node.timetuple())
-        #        meta["date"] = self.stat.date_at_node.strftime('%A, %B %d %Y, at %H:%M:%S hours')
-        #        meta["pointset"] = self.stat.topological_map
-        #
-        #        msg_store = MessageStoreProxy(collection='nav_stats')
-        #        msg_store.insert(pubst,meta)
-        self.stat = None
+#        meta = {}
+#        meta["type"] = "Topological Navigation Stat"
+#        meta["epoch"] = calendar.timegm(self.stat.date_at_node.timetuple())
+#        meta["date"] = self.stat.date_at_node.strftime('%A, %B %d %Y, at %H:%M:%S hours')
+#        meta["pointset"] = self.stat.topological_map
+#
+#        msg_store = MessageStoreProxy(collection='nav_stats')
+#        msg_store.insert(pubst,meta)
+        self.stat= None
+
 
     def monitored_navigation(self, gpose, command):
         inc = 0
         result = True
-        goal = MonitoredNavigationGoal()
-        goal.action_server = command
+        goal=MonitoredNavigationGoal()
+        goal.action_server=command
         goal.target_pose.header.frame_id = "map"
         goal.target_pose.header.stamp = rospy.get_rostime()
         goal.target_pose.pose = gpose
 
-        self.goal_reached = False
+        self.goal_reached=False
         self.monNavClient.send_goal(goal)
-        status = self.monNavClient.get_state()
-        while (
-            (status == GoalStatus.ACTIVE or status == GoalStatus.PENDING)
-            and not self.cancelled
-            and not self.goal_reached
-        ):
-            status = self.monNavClient.get_state()
+        status=self.monNavClient.get_state()
+        while (status == GoalStatus.ACTIVE or status == GoalStatus.PENDING) and not self.cancelled and not self.goal_reached :
+            status=self.monNavClient.get_state()
             rospy.sleep(rospy.Duration.from_sec(0.01))
-        # rospy.loginfo(str(status))
-        # print status
-        res = self.monNavClient.get_result()
-        #        print "--------------RESULT------------"
-        #        print res
-        #        print "--------------RESULT------------"
-        if status != GoalStatus.SUCCEEDED:
+        #rospy.loginfo(str(status))
+        #print status
+        res=self.monNavClient.get_result()
+#        print "--------------RESULT------------"
+#        print res
+#        print "--------------RESULT------------"
+        if status != GoalStatus.SUCCEEDED :
             if not self.goal_reached:
                 result = False
                 if status is GoalStatus.PREEMPTED:
@@ -1000,21 +659,22 @@
         if not res:
             if not result:
                 inc = 1
-            else:
+            else :
                 inc = 0
         else:
-            if res.recovered is True and res.human_interaction is False:
+            if res.recovered is True and res.human_interaction is False :
                 inc = 1
-            else:
+            else :
                 inc = 0
+
 
         rospy.sleep(rospy.Duration.from_sec(0.3))
         return result, inc
 
 
-if __name__ == "__main__":
-    rospy.init_node("topological_navigation")
-    mode = "normal"
-    use_tmap2 = rospy.get_param("~use_tmap2", False)
-    server = TopologicalNavServer(rospy.get_name(), mode, use_tmap2)
-    policy_server = PolicyExecutionServer(use_tmap2)+
+
+if __name__ == '__main__':
+    mode="normal"
+    rospy.init_node('topological_navigation')
+    server = TopologicalNavServer(rospy.get_name(),mode)