#!/usr/bin/env python

import rospy
import actionlib
import yaml

import topological_navigation.msg
import strands_navigation_msgs.msg

import dynamic_reconfigure.client

from strands_navigation_msgs.msg import NavStatistics
from strands_navigation_msgs.msg import CurrentEdge
from topological_navigation_msgs.msg import ClosestEdges
from topological_navigation_msgs.srv import EvaluateEdge, EvaluateEdgeRequest, EvaluateEdgeResponse, EvaluateNode, EvaluateNodeRequest, EvaluateNodeResponse

from std_msgs.msg import String
from actionlib_msgs.msg import GoalStatus

from topological_navigation.route_search2 import RouteChecker, TopologicalRouteSearch2, get_route_distance
from topological_navigation.navigation_stats import nav_stats
from topological_navigation.tmap_utils import *

from topological_navigation.edge_action_manager import EdgeActionManager
from topological_navigation.edge_reconfigure_manager import EdgeReconfigureManager

from copy import deepcopy
from threading import Lock

# A list of parameters topo nav is allowed to change and their mapping from dwa speak.
# If not listed then the param is not sent, e.g. TrajectoryPlannerROS doesn't have tolerances.
DYNPARAM_MAPPING = {
    "DWAPlannerROS": {
        "yaw_goal_tolerance": "yaw_goal_tolerance",
        "xy_goal_tolerance": "xy_goal_tolerance",
    },
    "TebLocalPlannerROS": {
        "yaw_goal_tolerance": "yaw_goal_tolerance",
        "xy_goal_tolerance": "xy_goal_tolerance",
    },
}
    
status_mapping = {}
status_mapping[0] = "PENDING"
status_mapping[1] = "ACTIVE"
status_mapping[2] = "PREEMPTED"
status_mapping[3] = "SUCCEEDED"
status_mapping[4] = "ABORTED"
status_mapping[5] = "REJECTED"
status_mapping[6] = "PREEMPTING"
status_mapping[7] = "RECALLING"
status_mapping[8] = "RECALLED"
status_mapping[9] = "LOST"
###################################################################################################################


###################################################################################################################
class TopologicalNavServer(object):
    
    _feedback = topological_navigation.msg.GotoNodeFeedback()
    _result = topological_navigation.msg.GotoNodeResult()

    _feedback_exec_policy = strands_navigation_msgs.msg.ExecutePolicyModeFeedback()
    _result_exec_policy = strands_navigation_msgs.msg.ExecutePolicyModeResult()

    def __init__(self, name, mode):
        
        self.node_by_node = False
        self.cancelled = False
        self.preempted = False
        self.stat = None
        self.no_orientation = False
        self._target = "None"
        self.current_action = "none"
        self.next_action = "none"
<<<<<<< HEAD
        self.n_tries = rospy.get_param("~retries", 3)
        self.fluid_navigation = True
=======
        self.nav_from_closest_edge = False
>>>>>>> 4c62a99a

        self.current_node = "Unknown"
        self.closest_node = "Unknown"
        self.closest_edges = ClosestEdges()
        
        self.navigation_activated = False
        self.navigation_lock = Lock()

        move_base_actions = [
            "move_base",
            "human_aware_navigation",
            "han_adapt_speed",
            "han_vc_corridor",
            "han_vc_junction",
        ]

        self.needed_actions = []
        self.move_base_actions = rospy.get_param("~move_base_actions", move_base_actions)

        # what service are we using as move_base?
        self.move_base_name = rospy.get_param("~move_base_name", "move_base")
        if not self.move_base_name in self.move_base_actions:
            self.move_base_actions.append(self.move_base_name)
        
        self.stats_pub = rospy.Publisher("topological_navigation/Statistics", NavStatistics)
        self.edge_pub = rospy.Publisher("topological_navigation/Edge", CurrentEdge)
        self.route_pub = rospy.Publisher("topological_navigation/Route", strands_navigation_msgs.msg.TopologicalRoute)
        self.cur_edge = rospy.Publisher("current_edge", String)
        self.move_act_pub = rospy.Publisher("topological_navigation/move_action_status", String, latch=True, queue_size=1)

        self._map_received = False
        rospy.Subscriber("/topological_map_2", String, self.MapCallback)
        rospy.loginfo("Waiting for Topological map ...")

        while not self._map_received:
            rospy.sleep(rospy.Duration.from_sec(0.05))
        rospy.loginfo(" ...done")
        
        self.make_move_base_edge()
        self.edge_action_manager = EdgeActionManager()

        # Creating Action Server for navigation
        rospy.loginfo("Creating action server.")
        self._as = actionlib.SimpleActionServer(name, topological_navigation.msg.GotoNodeAction,
                                                execute_cb=self.executeCallback, auto_start=False)
        self._as.register_preempt_callback(self.preemptCallback)
        rospy.loginfo(" ...starting")
        self._as.start()
        rospy.loginfo(" ...done")

        # Creating Action Server for execute policy
        rospy.loginfo("Creating execute action server.")
        self._as_exec_policy = actionlib.SimpleActionServer("topological_navigation/execute_policy_mode", strands_navigation_msgs.msg.ExecutePolicyModeAction, 
                                                            execute_cb=self.executeCallbackexecpolicy, auto_start=False)
        self._as_exec_policy.register_preempt_callback(self.preemptCallbackexecpolicy)
        rospy.loginfo(" ...starting")
        self._as_exec_policy.start()
        rospy.loginfo(" ...done")

        rospy.loginfo("EPM All Done ...")

        rospy.loginfo("Subscribing to Localisation Topics.")
        rospy.Subscriber("closest_node", String, self.closestNodeCallback)
        rospy.Subscriber("closest_edges", ClosestEdges, self.closestEdgesCallback)
        rospy.Subscriber("current_node", String, self.currentNodeCallback)
        rospy.loginfo(" ...done")

        self.evaluate_edge_srv = rospy.ServiceProxy(
            'restrictions_manager/evaluate_edge', EvaluateEdge)
        self.evaluate_node_srv = rospy.ServiceProxy(
            'restrictions_manager/evaluate_node', EvaluateNode)

        self.edge_reconfigure = rospy.get_param("~reconfigure_edges", False)
        self.srv_edge_reconfigure = rospy.get_param("~reconfigure_edges_srv", False)
        if self.edge_reconfigure:
            self.edgeReconfigureManager = EdgeReconfigureManager()

        rospy.loginfo("All Done ...")
        rospy.spin()
        
        
    def make_move_base_edge(self):
        
        self.move_base_edge = {}
        self.move_base_edge["action"] = self.move_base_name
        self.move_base_edge["edge_id"] = "move_base_edge"
        self.move_base_edge["action_type"] = "move_base_msgs/MoveBaseGoal"
        
        self.move_base_edge["goal"] = {}
        self.move_base_edge["goal"]["target_pose"] = {}
        self.move_base_edge["goal"]["target_pose"]["pose"] = "$node.pose"
        self.move_base_edge["goal"]["target_pose"]["header"] = {}
        self.move_base_edge["goal"]["target_pose"]["header"]["frame_id"] = "$node.parent_frame"
    

    def init_reconfigure(self):
        
        self.move_base_planner = rospy.get_param("~move_base_planner", "move_base/DWAPlannerROS")
        rospy.loginfo("Creating reconfigure client for {}".format(self.move_base_planner))
        self.rcnfclient = dynamic_reconfigure.client.Client(self.move_base_planner)
        self.init_dynparams = self.rcnfclient.get_configuration()
        

    def reconf_movebase(self, cedg, cnode, intermediate):

        if cnode["node"]["properties"]["xy_goal_tolerance"] <= 0.1:
            cxygtol = 0.1
        else:
            cxygtol = cnode["node"]["properties"]["xy_goal_tolerance"]
        if not intermediate:
            if cnode["node"]["properties"]["yaw_goal_tolerance"] <= 0.087266:
                cytol = 0.087266
            else:
                cytol = cnode["node"]["properties"]["yaw_goal_tolerance"]
        else:
            cytol = 6.283

        params = {"yaw_goal_tolerance": cytol, "xy_goal_tolerance": cxygtol}
        rospy.loginfo("Reconfiguring %s with %s" % (self.move_base_name, params))
        print("Intermediate: {}".format(intermediate))
        self.reconfigure_movebase_params(params)
        

    def reconfigure_movebase_params(self, params):

        self.init_dynparams = self.rcnfclient.get_configuration()
        
        key = self.move_base_planner[self.move_base_planner.rfind("/") + 1 :]
        translation = DYNPARAM_MAPPING[key]
        
        translated_params = {}
        for k, v in params.iteritems():
            if k in translation:
                if rospy.has_param(self.move_base_planner + "/" + translation[k]):
                    translated_params[translation[k]] = v
                else:
                    rospy.logwarn("%s has no parameter %s" % (self.move_base_planner, translation[k]))
            else:
                rospy.logwarn("%s has no dynparam translation for %s" % (self.move_base_planner, k))
                
        self._do_movebase_reconf(translated_params)
        

    def _do_movebase_reconf(self, params):
        
        try:
            self.rcnfclient.update_configuration(params)
        except rospy.ServiceException as exc:
            rospy.logwarn("I couldn't reconfigure move_base parameters. Caught service exception: %s. Will continue with previous params", exc)
            

    def reset_reconf(self):
        self._do_movebase_reconf(self.init_dynparams)


    def MapCallback(self, msg):
        """
         This Function updates the Topological Map everytime it is called
        """
        self.lnodes = yaml.safe_load(msg.data)
        self.topol_map = self.lnodes["pointset"]
        self.curr_tmap = deepcopy(self.lnodes)
        self.rsearch = TopologicalRouteSearch2(self.lnodes)
        self.route_checker = RouteChecker(self.lnodes)

        for node in self.lnodes["nodes"]:
            for edge in node["node"]["edges"]:
                if edge["action"] not in self.needed_actions:
                    self.needed_actions.append(edge["action"])
        
        self._map_received = True


    def executeCallback(self, goal):
        """
        This Functions is called when the topo nav Action Server is called
        """
        print("\n")
        rospy.loginfo("Processing GO-TO-NODE goal (NO ORIENTATION = {})".format(goal.no_orientation))
        can_start = False

        with self.navigation_lock:
            if self.cancel_current_action(timeout_secs=10):
                # we successfully stopped the previous action, claim the title to activate navigation
                self.navigation_activated = True
                can_start = True

        if can_start:

            self.cancelled = False
            self.preempted = False
            self.no_orientation = goal.no_orientation
            
            self._feedback.route = "Starting..."
            self._as.publish_feedback(self._feedback)
            self.navigate(goal.target)

        else:
            rospy.logwarn("Could not cancel current navigation action, GO-TO-NODE goal aborted!")
            self._as.set_aborted()

        self.navigation_activated = False


    def executeCallbackexecpolicy(self, goal):
        """
        This Function is called when the execute policy Action Server is called
        """
        print("\n")
        rospy.loginfo("Processing EXECUTE POLICY MODE goal")
        can_start = False

        with self.navigation_lock:
            if self.cancel_current_action(timeout_secs=10):
                # we successfully stopped the previous action, claim the title to activate navigation
                self.navigation_activated = True
                can_start = True

        if can_start:

            self.cancelled = False
            self.preempted = False
            self.nav_from_closest_edge = False
            
            route = goal.route
            valid_route = self.route_checker.check_route(route)
            
            if valid_route:
                final_edge = get_edge_from_id_tmap2(self.lnodes, route.source[-1], route.edge_id[-1])
                target = final_edge["node"]
                result = self.execute_policy(route, target)
            else:
                result = False
                self.cancelled = True
                rospy.logerr("Invalid route in execute policy mode goal!")

            if not self.cancelled and not self.preempted:
                self._result_exec_policy.success = result
                if result:
                    self._as_exec_policy.set_succeeded(self._result_exec_policy)
                else:
                    self._as_exec_policy.set_aborted(self._result_exec_policy)
            else:
                if not self.preempted:
                    self._result_exec_policy.success = result
                    self._as_exec_policy.set_aborted(self._result_exec_policy)
                else:
                    self._result_exec_policy.success = False
                    self._as_exec_policy.set_preempted(self._result_exec_policy)

        else: 
            rospy.logwarn("Could not cancel current navigation action, EXECUTE POLICY MODE goal aborted!")
            self._as_exec_policy.set_aborted()

        self.navigation_activated = False


    def preemptCallback(self):
        rospy.logwarn("Preempting GO-TO-NODE goal")
        self.preempted = True
        self.cancel_current_action(timeout_secs=2)


    def preemptCallbackexecpolicy(self):
        rospy.logwarn("Preempting EXECUTE POLICY MODE goal")
        self.preempted = True
        self.cancel_current_action(timeout_secs=2)


    def closestNodeCallback(self, msg):
        self.closest_node = msg.data


    def closestEdgesCallback(self, msg):
        self.closest_edges = msg


    def currentNodeCallback(self, msg):
        
        if self.current_node != msg.data:  # is there any change on this topic?
            self.current_node = msg.data  # we are at this new node
            if msg.data != "none":  # are we at a node?
                rospy.loginfo("New node reached: {}".format(self.current_node))
                if self.navigation_activated:  # is the action server active?
                    if self.stat:
                        self.stat.set_at_node()
                    # if the robot reached and intermediate node and the next action is move base goal has been reached
                    if (
                        self.current_node == self.current_target
                        and self._target != self.current_target
                        and self.next_action in self.move_base_actions
                        and self.current_action in self.move_base_actions
                        and self.fluid_navigation
                    ):
                        rospy.loginfo("Intermediate node reached: %s", self.current_node)
                        self.goal_reached = True


    def navigate(self, target):
        """
        This function takes the target node and plans the actions that are required
        to reach it.
        """
        result = False
        if not self.cancelled:

            g_node = get_node_from_tmap2(self.lnodes, target)
            
            # Nav from closest edge if dist from edge <= max_dist_to_closest_edge else nav from closest node
            self.max_dist_to_closest_edge = rospy.get_param("~max_dist_to_closest_edge", 1.0)
            self.nav_from_closest_edge = False
            
            if self.closest_edges.distances[0] > self.max_dist_to_closest_edge or self.current_node != "none":
                o_node = get_node_from_tmap2(self.lnodes, self.closest_node)
                rospy.loginfo("Planning from the closest NODE: {}".format(self.closest_node))
            else:
                self.nav_from_closest_edge = True
                o_node, the_edge = self.orig_node_from_closest_edge(g_node)
                rospy.loginfo("Planning from the closest EDGE: {}".format(the_edge["edge_id"]))
                
            rospy.loginfo("Navigating From Origin %s to Target %s", o_node["node"]["name"], target)
             
            # Everything is Awesome!!!
            # Target and Origin are not None
            if (g_node is not None) and (o_node is not None):
                if g_node["node"]["name"] != o_node["node"]["name"]:
                    route = self.rsearch.search_route(o_node["node"]["name"], target)
                    route = self.enforce_navigable_route(route, target)
                    if route.source:
                        rospy.loginfo("Navigating Case 1")
                        rospy.loginfo("Following route")
                        self.publish_route(route, target)
                        result, inc = self.followRoute(route, target, 0)
                        rospy.loginfo("Navigating Case 1 -> res: %d", inc)
                    else:
                        rospy.loginfo("Navigating Case 1a")
                        rospy.logerr("There is no route from {} to {}. Check your edges.".format(o_node["node"]["name"], target))
                        self.cancelled = True
                        result = False
                        inc = 1
                        rospy.loginfo("Navigating Case 1a -> res: %d", inc)
                else:      
                    if self.nav_from_closest_edge:
                        result, inc = self.to_goal_node(g_node, the_edge)
                    else:
                        result, inc = self.to_goal_node(g_node)
            else:
                rospy.loginfo("Navigating Case 3")
                rospy.logerr("Target or Origin Nodes were not found on Map")
                self.cancelled = True
                result = False
                inc = 1
                rospy.loginfo("Navigating Case 3 -> res: %d", inc)
        
        if (not self.cancelled) and (not self.preempted):
            self._result.success = result
            if result:
                self._feedback.route = target
                self._as.publish_feedback(self._feedback)
                self._as.set_succeeded(self._result)
            else:
                self._feedback.route = self.current_node
                self._as.publish_feedback(self._feedback)
                self._as.set_aborted(self._result)
        else:
            if not self.preempted:
                self._feedback.route = self.current_node
                self._as.publish_feedback(self._feedback)
                self._result.success = result
                self._as.set_aborted(self._result)
            else:
                self._result.success = False
                self._as.set_preempted(self._result)


    def execute_policy(self, route, target):
        
        succeeded, inc = self.followRoute(route, target, 1)

        if succeeded:
            rospy.loginfo("Navigation Finished Successfully")
            self.publish_feedback_exec_policy(GoalStatus.SUCCEEDED)
        else:
            if self.cancelled and self.preempted:
                rospy.loginfo("Fatal Fail")
                self.publish_feedback_exec_policy(GoalStatus.PREEMPTED)
            elif self.cancelled:
                rospy.loginfo("Navigation Failed")
                self.publish_feedback_exec_policy(GoalStatus.ABORTED)

        return succeeded
    

    def publish_feedback_exec_policy(self, nav_outcome=None):
        
        if self.current_node == "none":  # Happens due to lag in fetch system
            rospy.sleep(0.5)
            if self.current_node == "none":
                self._feedback_exec_policy.current_wp = self.closest_node
            else:
                self._feedback_exec_policy.current_wp = self.current_node
        else:
            self._feedback_exec_policy.current_wp = self.current_node
        if nav_outcome is not None:
            self._feedback_exec_policy.status = nav_outcome
        self._as_exec_policy.publish_feedback(self._feedback_exec_policy)
        
        
    def orig_node_from_closest_edge(self, g_node):
        
        # Navigate from the closest edge instead of the closest node? First get the closest edges.
        edge_1 = get_edge_from_id_tmap2(self.lnodes, self.closest_edges.edge_ids[0].split("_")[0], self.closest_edges.edge_ids[0])
        edge_2 = get_edge_from_id_tmap2(self.lnodes, self.closest_edges.edge_ids[1].split("_")[0], self.closest_edges.edge_ids[1])

        # Then get their destination nodes.
        o_node_1 = get_node_from_tmap2(self.lnodes, edge_1["node"])
        o_node_2 = get_node_from_tmap2(self.lnodes, edge_2["node"])

        # If the closest edges are of equal distance (usually a bidirectional edge) 
        # then use the destination node that results in a shorter route to the goal.
        if self.closest_edges.distances[0] == self.closest_edges.distances[1]:
            d1 = get_route_distance(self.lnodes, o_node_1, g_node)
            d2 = get_route_distance(self.lnodes, o_node_2, g_node)
        else: # Use the destination node of the closest edge.
            d1 = 0; d2 = 1
        
        if d1 <= d2:
            return o_node_1, edge_1
        else:
            return o_node_2, edge_2
        
        
    def to_goal_node(self, g_node, the_edge=None):
        
        rospy.loginfo("Target and Origin Nodes are the same")
        self.current_target = g_node["node"]["name"]
        
        if the_edge is None:
            # Check if there is a move_base action in the edges of this node and choose the earliest one in the 
            # list of move_base actions. If not is dangerous to move.
            act_ind = 100
            for i in g_node["node"]["edges"]:
                c_action_server = i["action"]
                if c_action_server in self.move_base_actions:
                    c_ind = self.move_base_actions.index(c_action_server)
                    if c_ind < act_ind:
                        act_ind = c_ind
                        the_edge = i

        if the_edge is None:
            rospy.loginfo("Navigating Case 2")
            rospy.logwarn("Could not find a move base action in the edges of target {}. Unsafe to move".format(g_node["node"]["name"]))
            rospy.loginfo("Action not taken, outputting success")
            result=True
            inc=0
            rospy.loginfo("Navigating Case 2 -> res: %d", inc)
        else:
            rospy.loginfo("Navigating Case 2a")
            rospy.loginfo("Getting to the exact pose of target {}".format(g_node["node"]["name"]))
            self.current_target = g_node["node"]["name"]
            result, inc = self.execute_action(the_edge, g_node)
            if not result:
                rospy.logwarn("Navigation Failed")
                inc=1
            else:
                rospy.loginfo("Navigation Finished Successfully")
            rospy.loginfo("Navigating Case 2a -> res: %d", inc)
            
        return result, inc


    def enforce_navigable_route(self, route, target_node):
        """
        Enforces the route to always contain the initial edge that leads the robot to the first node in the given route.
        In other words, avoid that the route contains an initial edge that is too far from the robot pose. 
        """
<<<<<<< HEAD
        rospy.loginfo("Current route {} ".format(route))
        if (not(self.closest_edges.edge_ids[0] in route.edge_id or self.closest_edges.edge_ids[1] in route.edge_id))\
                and self.current_node.lower() == "none":
            first_node = route.source[0] if len(route.source) > 0 else target_node
            for edge_id in self.closest_edges.edge_ids:
                if edge_id.endswith(first_node):
                    route.source.insert(0, edge_id.split("_")[0])
                    route.edge_id.insert(0, edge_id)
                    break
                
        rospy.loginfo("Modified route {}".format(route))
=======
        if self.nav_from_closest_edge:
            if not(self.closest_edges.edge_ids[0] in route.edge_id or self.closest_edges.edge_ids[1] in route.edge_id):
                first_node = route.source[0] if len(route.source) > 0 else target_node
                for edge_id in self.closest_edges.edge_ids:
                    if edge_id.endswith(first_node):
                        route.source.insert(0, edge_id.split("_")[0])
                        route.edge_id.insert(0, edge_id)
                        break
>>>>>>> 4c62a99a
        return route


    def followRoute(self, route, target, exec_policy):
        """
        This function follows the chosen route to reach the goal.
        """
        nnodes = len(route.source)
        Orig = route.source[0]
        Targ = target
        self._target = Targ

        self.init_reconfigure()

        rospy.loginfo("%d Nodes on route" % nnodes)

        inc = 1
        rindex = 0
        nav_ok = True
        route_len = len(route.edge_id)
        self.fluid_navigation = True

        o_node = get_node_from_tmap2(self.lnodes, Orig)
        edge_from_id = get_edge_from_id_tmap2(self.lnodes, route.source[0], route.edge_id[0])
        if edge_from_id:
            a = edge_from_id["action"]
            rospy.loginfo("First action: %s" % a)
        else:
            rospy.logerr("Failed to get edge from id {}! Invalid route!".format(route.edge_id[0]))
            return False, inc
        
        if not self.nav_from_closest_edge:        
            # If the robot is not on a node or the first action is not move base type
            # navigate to closest node waypoint (only when first action is not move base)
            if a not in self.move_base_actions:
                rospy.loginfo("The action of the first edge in the route is not a move base action")
                rospy.loginfo("Current node is {}".format(self.current_node))
                
            if self.current_node == "none" and a not in self.move_base_actions:
                self.next_action = a
                rospy.loginfo("Do %s to origin %s" % (self.move_base_name, o_node["node"]["name"]))
    
                # 5 degrees tolerance
                params = {"yaw_goal_tolerance": 0.087266}
                self.reconfigure_movebase_params(params)
    
                self.current_target = Orig
                nav_ok, inc = self.execute_action(self.move_base_edge, o_node)
                
                if nav_ok:
                    rospy.loginfo("Navigation Finished Successfully")
                else:
                    rospy.logwarn("Navigation Failed")
                
            elif a not in self.move_base_actions:
                move_base_act = False
                for i in o_node["node"]["edges"]:
                    # Check if there is a move_base action in the edages of this node
                    # if not is dangerous to move
                    if i["action"] in self.move_base_actions:
                        move_base_act = True
    
                if not move_base_act:
                    rospy.logwarn("Could not find a move base action in the edges of origin {}. Unsafe to move".format(o_node["node"]["name"]))
                    rospy.loginfo("Action not taken, outputing success")
                    nav_ok = True
                    inc = 0
                else:
                    rospy.loginfo("Getting to the exact pose of origin {}".format(o_node["node"]["name"]))
                    self.current_target = Orig
                    nav_ok, inc = self.execute_action(self.move_base_edge, o_node)
                    
                    if nav_ok:
                        rospy.loginfo("Navigation Finished Successfully")
                    else:
                        rospy.logwarn("Navigation Failed")
                

        while rindex < (len(route.edge_id)) and not self.cancelled and nav_ok:
            
            cedg = get_edge_from_id_tmap2(self.lnodes, route.source[rindex], route.edge_id[rindex])
            a = cedg["action"]
            
            if rindex < (route_len - 1):
                nedge = get_edge_from_id_tmap2(self.lnodes, route.source[rindex + 1], route.edge_id[rindex + 1])
                a1 = nedge["action"]
                self.fluid_navigation = nedge["fluid_navigation"]
            else:
                nedge = None
                a1 = "none"
                self.fluid_navigation = False

            self.current_action = a
            self.next_action = a1

            rospy.loginfo("From %s do (%s) to %s" % (route.source[rindex], a, cedg["node"]))

            current_edge = "%s--%s" % (cedg["edge_id"], self.topol_map)
            rospy.loginfo("Current edge: %s" % current_edge)
            self.cur_edge.publish(current_edge)

            if not exec_policy:
                self._feedback.route = "%s to %s using %s" % (route.source[rindex], cedg["node"], a)
                self._as.publish_feedback(self._feedback)
            else:
                self.publish_feedback_exec_policy()

            cnode = get_node_from_tmap2(self.lnodes, cedg["node"])

            # do not care for the orientation of the waypoint if is not the last waypoint AND
            # the current and following action are move_base or human_aware_navigation
            # and when the fuild_navigation is true
            if rindex < route_len - 1 and a1 in self.move_base_actions and a in self.move_base_actions and self.fluid_navigation:
                self.reconf_movebase(cedg, cnode, True)
            else:
                if self.no_orientation:
                    self.reconf_movebase(cedg, cnode, True)
                else:
                    self.reconf_movebase(cedg, cnode, False)

            self.current_target = cedg["node"]

            self.stat = nav_stats(route.source[rindex], cedg["node"], self.topol_map, cedg["edge_id"])
            dt_text = self.stat.get_start_time_str()

            if self.edge_reconfigure:
                if not self.srv_edge_reconfigure:
                    self.edgeReconfigureManager.register_edge(cedg)
                    self.edgeReconfigureManager.initialise()
                    self.edgeReconfigureManager.reconfigure()
                else:
                    self.edgeReconfigureManager.srv_reconfigure(cedg["edge_id"])

            ### satisfy the restrictions for the next edge to travel after reaching the goal
            # if nedge is not None:
            #     rospy.loginfo(
            #         "Satisfying runtime restrictions for edge {}...".format(nedge["edge_id"]))
            #     sat_msg = SatisfyRuntimeRequest()
            #     sat_msg.edge = nedge["edge_id"]
            #     sat_resp = self.satisfy_runtime_srv(sat_msg)
            #     rospy.loginfo("DONE, result {}".format(sat_resp))

            nav_ok, inc = self.execute_action(cedg, cnode)

<<<<<<< HEAD
            rospy.logwarn("!!!action executed")

            if self.edge_reconfigure and self.edgeReconfigureManager.active:
=======
            if self.edge_reconfigure and not self.srv_edge_reconfigure and self.edgeReconfigureManager.active:
>>>>>>> 4c62a99a
                self.edgeReconfigureManager._reset()
                rospy.sleep(rospy.Duration.from_sec(0.3))

            params = {"yaw_goal_tolerance": 0.087266, "xy_goal_tolerance": 0.1}
            self.reconfigure_movebase_params(params)

            not_fatal = nav_ok
            if self.cancelled:
                nav_ok = True
            if self.preempted:
                not_fatal = False
                nav_ok = False

            self.stat.set_ended(self.current_node)
            dt_text=self.stat.get_finish_time_str()
            operation_time = self.stat.operation_time
            time_to_wp = self.stat.time_to_wp

            if nav_ok:
                self.stat.status = "success"
                rospy.loginfo("Navigation Finished on %s (%d/%d)" % (dt_text, operation_time, time_to_wp))
            else:
                if not_fatal:
                    rospy.logwarn("Navigation Failed on %s (%d/%d)" % (dt_text, operation_time, time_to_wp))
                    self.stat.status = "failed"
                else:
                    rospy.logwarn("Fatal Fail on %s (%d/%d)" % (dt_text, operation_time, time_to_wp))
                    self.stat.status = "fatal"

            self.publish_stats()

            current_edge = "none"
            self.cur_edge.publish(current_edge)

            self.current_action = "none"
            self.next_action = "none"
            rindex = rindex + 1

        self.reset_reconf()

        result = nav_ok
        return result, inc


    def cancel_current_action(self, timeout_secs=-1):
        """
        Cancels the action currently in execution. Returns True if the current goal is correctly ended.
        """
        rospy.loginfo("Cancelling current navigation goal, timeout_secs = {} ...".format(timeout_secs))
        
        self.edge_action_manager.preempt()
        self.cancelled = True

        if timeout_secs > 0:
            stime = rospy.get_rostime()
            timeout = rospy.Duration().from_sec(timeout_secs)
            while self.navigation_activated:
                if (rospy.get_rostime() - stime) > timeout:
                    rospy.loginfo("\t[timeout called]")
                    break
                rospy.sleep(0.2)

        rospy.loginfo("DONE: " + str(self.navigation_activated))
        return not self.navigation_activated


    def publish_route(self, route, target):
        
        stroute = strands_navigation_msgs.msg.TopologicalRoute()
        for i in route.source:
            stroute.nodes.append(i)
        stroute.nodes.append(target)
        self.route_pub.publish(stroute)
        

    def publish_stats(self):
        
        pubst = NavStatistics()
        pubst.edge_id = self.stat.edge_id
        pubst.status = self.stat.status
        pubst.origin = self.stat.origin
        pubst.target = self.stat.target
        pubst.topological_map = self.stat.topological_map
        pubst.final_node = self.stat.final_node
        pubst.time_to_waypoint = self.stat.time_to_wp
        pubst.operation_time = self.stat.operation_time
        pubst.date_started = self.stat.get_start_time_str()
        pubst.date_at_node = self.stat.date_at_node.strftime("%A, %B %d %Y, at %H:%M:%S hours")
        pubst.date_finished = self.stat.get_finish_time_str()
        self.stats_pub.publish(pubst)
        self.stat = None
        

    def execute_action(self, edge, destination_node):

        inc = 0
        result = True
        self.goal_reached = False
<<<<<<< HEAD

        ## check restrictions for the edge
        print(">>>>>> Evaluate edge {}".format(edge["edge_id"]))
        ev_edge_msg = EvaluateEdgeRequest()
        ev_edge_msg.edge = edge["edge_id"]
        ev_edge_msg.runtime = True
        resp = self.evaluate_edge_srv.call(ev_edge_msg)
        if resp.success and resp.evaluation:
            #the edge is restricted
            result = False
            inc = 1
            return result, inc

        ## check restrictions for the node
        print(">>>>>> Evaluate node {}".format(destination_node["node"]["name"]))
        ev_node_msg = EvaluateNodeRequest()
        ev_node_msg.node = destination_node["node"]["name"]
        ev_node_msg.runtime = True
        resp = self.evaluate_node_srv.call(ev_node_msg)
        if resp.success and resp.evaluation:
            #the node is restricted
            result = False
            inc = 1
            return result, inc

        
        # execute the action        
        self.edge_action_manager = EdgeActionManager(edge, destination_node)
=======
        self.prev_status = None
        
        self.edge_action_manager.initialise(edge, destination_node)
>>>>>>> 4c62a99a
        self.edge_action_manager.execute()
        
        status = self.edge_action_manager.client.get_state()
        self.pub_status(status)
        while (
            (status == GoalStatus.ACTIVE or status == GoalStatus.PENDING)
            and not self.cancelled
            and not self.goal_reached
        ):
            status = self.edge_action_manager.client.get_state()
            self.pub_status(status)
            rospy.sleep(rospy.Duration.from_sec(0.01))
            
        res = self.edge_action_manager.client.get_result()
        
        if status != GoalStatus.SUCCEEDED:
            if not self.goal_reached:
                result = False
                if status is GoalStatus.PREEMPTED:
                    self.preempted = True
            else:
                result = True

        if not res:
            if not result:
                inc = 1
            else:
                inc = 0

        rospy.sleep(rospy.Duration.from_sec(0.5))
        status = self.edge_action_manager.client.get_state()
        self.pub_status(status)
        
        return result, inc
    
    
    def pub_status(self, status):
        
        if status != self.prev_status:
            d = {}
            d["goal"] = self.edge_action_manager.destination_node["node"]["name"]
            d["action"] = self.edge_action_manager.current_action.upper()
            d["status"] = status_mapping[status]
            
            self.move_act_pub.publish(String(json.dumps(d)))
        self.prev_status = status
###################################################################################################################
        

###################################################################################################################
if __name__ == "__main__":
    rospy.init_node("topological_navigation")
    mode = "normal"
    server = TopologicalNavServer(rospy.get_name(), mode)

    rospy.loginfo("Exiting.")
###################################################################################################################<|MERGE_RESOLUTION|>--- conflicted
+++ resolved
@@ -73,16 +73,13 @@
         self._target = "None"
         self.current_action = "none"
         self.next_action = "none"
-<<<<<<< HEAD
-        self.n_tries = rospy.get_param("~retries", 3)
+        self.nav_from_closest_edge = False
         self.fluid_navigation = True
-=======
-        self.nav_from_closest_edge = False
->>>>>>> 4c62a99a
 
         self.current_node = "Unknown"
         self.closest_node = "Unknown"
         self.closest_edges = ClosestEdges()
+        self.nfails = 0
         
         self.navigation_activated = False
         self.navigation_lock = Lock()
@@ -452,7 +449,7 @@
             else:
                 self._result.success = False
                 self._as.set_preempted(self._result)
-
+ 
 
     def execute_policy(self, route, target):
         
@@ -555,19 +552,6 @@
         Enforces the route to always contain the initial edge that leads the robot to the first node in the given route.
         In other words, avoid that the route contains an initial edge that is too far from the robot pose. 
         """
-<<<<<<< HEAD
-        rospy.loginfo("Current route {} ".format(route))
-        if (not(self.closest_edges.edge_ids[0] in route.edge_id or self.closest_edges.edge_ids[1] in route.edge_id))\
-                and self.current_node.lower() == "none":
-            first_node = route.source[0] if len(route.source) > 0 else target_node
-            for edge_id in self.closest_edges.edge_ids:
-                if edge_id.endswith(first_node):
-                    route.source.insert(0, edge_id.split("_")[0])
-                    route.edge_id.insert(0, edge_id)
-                    break
-                
-        rospy.loginfo("Modified route {}".format(route))
-=======
         if self.nav_from_closest_edge:
             if not(self.closest_edges.edge_ids[0] in route.edge_id or self.closest_edges.edge_ids[1] in route.edge_id):
                 first_node = route.source[0] if len(route.source) > 0 else target_node
@@ -576,7 +560,6 @@
                         route.source.insert(0, edge_id.split("_")[0])
                         route.edge_id.insert(0, edge_id)
                         break
->>>>>>> 4c62a99a
         return route
 
 
@@ -584,6 +567,8 @@
         """
         This function follows the chosen route to reach the goal.
         """
+        self.navigation_activated = True
+        
         nnodes = len(route.source)
         Orig = route.source[0]
         Targ = target
@@ -622,7 +607,7 @@
                 # 5 degrees tolerance
                 params = {"yaw_goal_tolerance": 0.087266}
                 self.reconfigure_movebase_params(params)
-    
+
                 self.current_target = Orig
                 nav_ok, inc = self.execute_action(self.move_base_edge, o_node)
                 
@@ -638,7 +623,7 @@
                     # if not is dangerous to move
                     if i["action"] in self.move_base_actions:
                         move_base_act = True
-    
+
                 if not move_base_act:
                     rospy.logwarn("Could not find a move base action in the edges of origin {}. Unsafe to move".format(o_node["node"]["name"]))
                     rospy.loginfo("Action not taken, outputing success")
@@ -710,24 +695,9 @@
                 else:
                     self.edgeReconfigureManager.srv_reconfigure(cedg["edge_id"])
 
-            ### satisfy the restrictions for the next edge to travel after reaching the goal
-            # if nedge is not None:
-            #     rospy.loginfo(
-            #         "Satisfying runtime restrictions for edge {}...".format(nedge["edge_id"]))
-            #     sat_msg = SatisfyRuntimeRequest()
-            #     sat_msg.edge = nedge["edge_id"]
-            #     sat_resp = self.satisfy_runtime_srv(sat_msg)
-            #     rospy.loginfo("DONE, result {}".format(sat_resp))
-
             nav_ok, inc = self.execute_action(cedg, cnode)
 
-<<<<<<< HEAD
-            rospy.logwarn("!!!action executed")
-
-            if self.edge_reconfigure and self.edgeReconfigureManager.active:
-=======
             if self.edge_reconfigure and not self.srv_edge_reconfigure and self.edgeReconfigureManager.active:
->>>>>>> 4c62a99a
                 self.edgeReconfigureManager._reset()
                 rospy.sleep(rospy.Duration.from_sec(0.3))
 
@@ -767,6 +737,8 @@
             rindex = rindex + 1
 
         self.reset_reconf()
+
+        self.navigation_activated = False
 
         result = nav_ok
         return result, inc
@@ -816,17 +788,18 @@
         pubst.operation_time = self.stat.operation_time
         pubst.date_started = self.stat.get_start_time_str()
         pubst.date_at_node = self.stat.date_at_node.strftime("%A, %B %d %Y, at %H:%M:%S hours")
+        
         pubst.date_finished = self.stat.get_finish_time_str()
         self.stats_pub.publish(pubst)
         self.stat = None
         
 
     def execute_action(self, edge, destination_node):
-
+        
         inc = 0
         result = True
         self.goal_reached = False
-<<<<<<< HEAD
+        self.prev_status = None
 
         ## check restrictions for the edge
         print(">>>>>> Evaluate edge {}".format(edge["edge_id"]))
@@ -853,13 +826,7 @@
             return result, inc
 
         
-        # execute the action        
-        self.edge_action_manager = EdgeActionManager(edge, destination_node)
-=======
-        self.prev_status = None
-        
         self.edge_action_manager.initialise(edge, destination_node)
->>>>>>> 4c62a99a
         self.edge_action_manager.execute()
         
         status = self.edge_action_manager.client.get_state()
@@ -872,9 +839,9 @@
             status = self.edge_action_manager.client.get_state()
             self.pub_status(status)
             rospy.sleep(rospy.Duration.from_sec(0.01))
-            
+
         res = self.edge_action_manager.client.get_result()
-        
+
         if status != GoalStatus.SUCCEEDED:
             if not self.goal_reached:
                 result = False
