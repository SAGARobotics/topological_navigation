--- conflicted
+++ resolved
@@ -3,15 +3,13 @@
 import math
 import rospy
 import actionlib
-
-# import pymongo
-# import json
-# import sys
+#import pymongo
+#import json
+#import sys
 import rosservice
 
 import calendar
-
-# from time import sleep
+#from time import sleep
 from datetime import datetime
 
 
@@ -24,46 +22,35 @@
 
 from strands_navigation_msgs.srv import ReconfAtEdges
 
-# from strands_navigation_msgs.msg import TopologicalNode
+#from strands_navigation_msgs.msg import TopologicalNode
 from strands_navigation_msgs.msg import TopologicalMap
-
-# from mongodb_store.message_store import MessageStoreProxy
-# from topological_navigation.topological_node import *
+#from mongodb_store.message_store import MessageStoreProxy
+#from topological_navigation.topological_node import *
 from topological_navigation.navigation_stats import *
-from topological_navigation.tmap_utils import *
 
 
 import topological_navigation.msg
 import strands_navigation_msgs.msg
 import dynamic_reconfigure.client
+
+
+"""
+    get_node
+
+    Given a topological map and a node name it returns the node object
+"""
+def get_node(top_map, node_name):
+    for i in top_map.nodes:
+        if i.name == node_name:
+            return i
+    return None
+
 
 # a list of parameters top nav is allowed to change
 # and their mapping from dwa speak
 # if not listed then the param is not sent,
 # e.g. TrajectoryPlannerROS doesn't have tolerances
 DYNPARAM_MAPPING = {
-<<<<<<< HEAD
-    "DWAPlannerROS": {
-        "yaw_goal_tolerance": "yaw_goal_tolerance",
-        "xy_goal_tolerance": "xy_goal_tolerance",
-        "max_vel_x": "max_vel_x",
-        "max_vel_trans": "max_vel_trans",
-        "max_trans_vel": "max_trans_vel",
-    },
-    "TebLocalPlannerROS": {
-        "yaw_goal_tolerance": "yaw_goal_tolerance",
-        "xy_goal_tolerance": "xy_goal_tolerance",
-        "max_vel_x": "max_vel_x",
-        "max_vel_trans": "max_vel_x",
-        "max_trans_vel": "max_vel_x",
-    },
-    "TrajectoryPlannerROS": {
-        "max_vel_x": "max_vel_x",
-        "max_vel_trans": "max_vel_x",
-        "max_trans_vel": "max_vel_x",
-    },
-}
-=======
         'DWAPlannerROS': {
             'yaw_goal_tolerance': 'yaw_goal_tolerance',
             'xy_goal_tolerance': 'xy_goal_tolerance',
@@ -93,7 +80,6 @@
         },
     }
 
->>>>>>> 3dc8c0b1
 
 
 """
@@ -101,140 +87,121 @@
 
 """
 
-
 class PolicyExecutionServer(object):
     _feedback = strands_navigation_msgs.msg.ExecutePolicyModeFeedback()
-    _result = strands_navigation_msgs.msg.ExecutePolicyModeResult()
+    _result   = strands_navigation_msgs.msg.ExecutePolicyModeResult()
+
 
     """
      Initialization for Policy Execution Class
 
     """
-
-    def __init__(self, use_tmap2):
+    def __init__(self) :
 
         self.cancelled = False
         self.preempted = False
         self.nav_preempted = False
-        # self.aborted = False
-        self.current_action = "none"
+        #self.aborted = False
+        self.current_action = 'none'
         self.current_route = None
         self.nfails = 0
-        self.n_tries = rospy.get_param("~retries", 3)
-        self.move_base_reconf_service = rospy.get_param(
-            "~move_base_reconf_service", "DWAPlannerROS"
-        )
+        self.n_tries = rospy.get_param('~retries', 3)
+        self.move_base_reconf_service = rospy.get_param('~move_base_reconf_service', 'DWAPlannerROS')
 
         rospy.on_shutdown(self._on_node_shutdown)
-        self.move_base_actions = ["move_base"]
-        self.needed_actions = []
-
-        self.use_tmap2 = use_tmap2
-
-        self.navigation_activated = False
-        self._action_name = "topological_navigation/execute_policy_mode"
-        self.stats_pub = rospy.Publisher(
-            "topological_navigation/Statistics", NavStatistics, queue_size=1
-        )
+        self.move_base_actions = ['move_base']
+        self.needed_actions=[]
+
+
+        self.navigation_activated=False
+        self._action_name = 'topological_navigation/execute_policy_mode'
+        self.stats_pub = rospy.Publisher('topological_navigation/Statistics', NavStatistics, queue_size=1)
+
 
         self.lnodes = []
-
-        self._map_received = False
-        if not self.use_tmap2:
-            rospy.Subscriber("/topological_map", TopologicalMap, self.MapCallback)
-        else:
-            rospy.Subscriber("/topological_map_2", String, self.MapCallback)
-
+        rospy.Subscriber('/topological_map', TopologicalMap, self.MapCallback)
         rospy.loginfo("Waiting for Topological map ...")
-        while len(self.lnodes) == 0:
+        while len(self.lnodes) == 0 :
             rospy.sleep(rospy.Duration.from_sec(0.05))
         rospy.loginfo(" ...done")
-        self.needed_move_base_actions = [
-            x for x in self.needed_actions if x in self.move_base_actions
-        ]
-        if "move_base" not in self.needed_move_base_actions:
-            self.needed_move_base_actions.append("move_base")
-
-        # Creating monitored navigation client
+        self.needed_move_base_actions = [x for x in self.needed_actions if x in self.move_base_actions]
+        if 'move_base' not in self.needed_move_base_actions:
+            self.needed_move_base_actions.append('move_base')
+
+
+        #Creating monitored navigation client
         rospy.loginfo("Creating monitored navigation client.")
-        self.monNavClient = actionlib.SimpleActionClient(
-            "monitored_navigation", MonitoredNavigationAction
-        )
+        self.monNavClient= actionlib.SimpleActionClient('monitored_navigation', MonitoredNavigationAction)
         self.monNavClient.wait_for_server()
         rospy.loginfo(" ...done")
 
-        # Subscribing to Localisation Topics
+
+        #Subscribing to Localisation Topics
         rospy.loginfo("Waiting for Localisation Topics")
-        self.current_node = rospy.wait_for_message("current_node", String)
-        self.closest_node = rospy.wait_for_message("closest_node", String)
+        self.current_node = rospy.wait_for_message('current_node', String)
+        self.closest_node = rospy.wait_for_message('closest_node', String)
 
         rospy.loginfo("Subscribing to Localisation Topics")
-        rospy.Subscriber("closest_node", String, self.closestNodeCallback)
-        rospy.Subscriber("current_node", String, self.currentNodeCallback)
+        rospy.Subscriber('closest_node', String, self.closestNodeCallback)
+        rospy.Subscriber('current_node', String, self.currentNodeCallback)
         rospy.loginfo(" ...done")
 
-        mb_service_created = False
+        mb_service_created=False
         self.rcnfclient = {}
         self.init_dynparams = {}
 
         config = {}
 
         # Check if using edge recofigure server
-        self.edge_reconfigure = rospy.get_param("~reconfigure_edges", False)
+        self.edge_reconfigure=rospy.get_param('~reconfigure_edges',False)
         if self.edge_reconfigure:
-            self.current_edge_group = "none"
+            self.current_edge_group='none'
             rospy.loginfo("Using edge reconfigure ...")
-            self.edge_groups = rospy.get_param("/edge_nav_reconfig_groups", {})
-
-        self.move_base_planner = rospy.get_param("~move_base_planner", "DWAPlannerROS")
-
-        # Creating Reconfigure Client
+            self.edge_groups = rospy.get_param('/edge_nav_reconfig_groups', {})
+
+        self.move_base_planner = rospy.get_param('~move_base_planner', 'DWAPlannerROS')
+
+        #Creating Reconfigure Client
         for i in self.needed_move_base_actions:
             service_created = self.create_reconfigure_client(i)
 
-            if service_created and i == "move_base":
+            if service_created and i == 'move_base':
                 mb_service_created = True
 
         if not mb_service_created:
             while not mb_service_created and not self.cancelled:
                 rospy.sleep(1)
-                rospy.logwarn(
-                    "%s must be created! will keep trying until its there"
-                    % rcnfsrvrname
-                )
-                mb_service_created = self.create_reconfigure_client("move_base")
+                rospy.logwarn("%s must be created! will keep trying until its there" %rcnfsrvrname)
+                mb_service_created = self.create_reconfigure_client('move_base')
 
         if not self.cancelled:
 
-            # Creating Action Server
+            #Creating Action Server
             rospy.loginfo("Creating action server.")
-            self._as = actionlib.SimpleActionServer(
-                self._action_name,
-                strands_navigation_msgs.msg.ExecutePolicyModeAction,
-                execute_cb=self.executeCallback,
-                auto_start=False,
-            )
+            self._as = actionlib.SimpleActionServer(self._action_name, strands_navigation_msgs.msg.ExecutePolicyModeAction, execute_cb = self.executeCallback, auto_start = False)
             self._as.register_preempt_callback(self.preemptCallback)
             rospy.loginfo(" ...starting")
             self._as.start()
             rospy.loginfo(" ...done")
 
+
             rospy.loginfo("EPM All Done ...")
             rospy.spin()
+
 
     def create_reconfigure_client(self, mb_action):
         """
         Creates the dynamic reconfigure clients for the given actions
         """
-        rcnfsrvrname = rospy.get_namespace() + mb_action + "/" + self.move_base_planner
-        test_service = rcnfsrvrname + "/set_parameters"
+        rcnfsrvrname= rospy.get_namespace() + mb_action +'/' + self.move_base_planner
+        test_service = rcnfsrvrname+'/set_parameters'
 
         service_created = False
         service_created_tries = 50
         while service_created_tries > 0 and not self.cancelled:
             service_names = rosservice.get_service_list()
             if test_service in service_names:
-                rospy.loginfo("Creating Reconfigure Client %s" % rcnfsrvrname)
+                rospy.loginfo("Creating Reconfigure Client %s" %rcnfsrvrname)
                 client = dynamic_reconfigure.client.Client(rcnfsrvrname, timeout=10)
                 self.rcnfclient[mb_action] = client
                 self.init_dynparams[mb_action] = client.get_configuration()
@@ -242,33 +209,29 @@
             else:
                 service_created_tries -= 1
                 if service_created_tries > 0:
-                    rospy.logwarn(
-                        "I couldn't create reconfigure client %s. remaining tries %d"
-                        % (rcnfsrvrname, service_created_tries)
-                    )
+                    rospy.logwarn("I couldn't create reconfigure client %s. remaining tries %d" % (rcnfsrvrname,service_created_tries))
                     rospy.sleep(1)
                 else:
-                    rospy.logerr(
-                        "I couldn't create reconfigure client %s. is %s running?"
-                        % (rcnfsrvrname, i)
-                    )
+                    rospy.logerr("I couldn't create reconfigure client %s. is %s running?" % (rcnfsrvrname, i))
         return False
+
 
     def store_initial_parameters(self):
         for mb_action, client in self.rcnfclient.iteritems():
             try:
                 self.init_dynparams[mb_action] = client.get_configuration()
             except Exception as e:
-                rospy.logwarn(
-                    "I couldn't store initial move_base parameters. Caught exception: %s. will continue with previous params",
-                    exc,
-                )
+                rospy.logwarn("I couldn't store initial move_base parameters. Caught exception: %s. will continue with previous params", exc)
+
 
     def reset_reconfigure_params(self, mb_action):
         if mb_action in self.init_dynparams:
             self._do_movebase_reconf(mb_action, self.init_dynparams[mb_action])
         else:
-            rospy.logwarn("No initial parameters stored for %s" % mb_action)
+            rospy.logwarn('No initial parameters stored for %s' % mb_action)
+
+
+
 
     def reconfigure_movebase_params(self, mb_action, params):
         translated_params = {}
@@ -278,53 +241,39 @@
                 if rospy.has_param(translation[k]):
                     translated_params[translation[k]] = v
                 else:
-                    rospy.logwarn(
-                        "%s has no parameter %s"
-                        % (self.move_base_planner, translation[k])
-                    )
+                    rospy.logwarn('%s has no parameter %s' % (self.move_base_planner, translation[k]))
             else:
-                rospy.logwarn(
-                    "%s has no dynparam translation for %s"
-                    % (self.move_base_planner, k)
-                )
+                rospy.logwarn('%s has no dynparam translation for %s' % (self.move_base_planner, k))
         self._do_movebase_reconf(mb_action, translated_params)
 
     """
     Reconfigure Move Base
 
     """
-
     def _do_movebase_reconf(self, mb_action, params):
         if mb_action in self.rcnfclient:
             try:
                 self.rcnfclient[mb_action].update_configuration(params)
-            except dynamic_reconfigure.DynamicReconfigureCallbackException as exc:
-                rospy.logwarn(
-                    "I couldn't reconfigure %s parameters. Caught service exception: %s. will continue with previous params",
-                    mb_action,
-                    exc,
-                )
+            except  dynamic_reconfigure.DynamicReconfigureCallbackException as exc:
+                rospy.logwarn("I couldn't reconfigure %s parameters. Caught service exception: %s. will continue with previous params", mb_action, exc)
             except dynamic_reconfigure.DynamicReconfigureParameterException as exc:
-                rospy.logwarn(
-                    "I couldn't reconfigure %s parameters. Caught service exception: %s. will continue with previous params",
-                    mb_action,
-                    exc,
-                )
+                rospy.logwarn("I couldn't reconfigure %s parameters. Caught service exception: %s. will continue with previous params", mb_action, exc)
         else:
             rospy.logwarn("No dynamic reconfigure for %s" % mb_action)
 
+
+
     """
      Preempt CallBack
 
     """
-
     def preemptCallback(self):
         self.cancelled = True
         self.preempted = True
         self._result.success = False
         self.navigation_activated = False
         self.monNavClient.cancel_all_goals()
-        # self._as.set_preempted(self._result)
+        #self._as.set_preempted(self._result)
         for mb_action in self.move_base_actions:
             self.reset_reconfigure_params(mb_action)
 
@@ -332,41 +281,36 @@
      Closest Node CallBack
 
     """
-
     def closestNodeCallback(self, msg):
-        self.closest_node = msg.data
+        self.closest_node=msg.data
+
+
 
     """
      Current Node CallBack
 
     """
-
     def currentNodeCallback(self, msg):
-        if self.current_node != msg.data:  # is there any change on this topic?
-            self.current_node = msg.data  # we are at this new node
-            if msg.data != "none":  # are we at a node?
-                rospy.loginfo("new node reached %s", self.current_node)
-                # print "new node reached %s" %self.current_node
-                if self.navigation_activated:  # is the action server active?
+        if self.current_node != msg.data :  #is there any change on this topic?
+            self.current_node = msg.data    #we are at this new node
+            if msg.data != 'none' :         #are we at a node?
+                rospy.loginfo('new node reached %s', self.current_node)
+                #print "new node reached %s" %self.current_node
+                if self.navigation_activated :  #is the action server active?
                     self.stat.set_at_node()
                     # If the current action is a move_base type action and there is a new node in the route connected
                     # by another move_base type action the goal will be set as reached so a new goal can be called in
                     # execute_policy
-                    if (
-                        self.current_action in self.move_base_actions
-                        and self.current_node in self.current_route.source
-                    ):
+                    if self.current_action in self.move_base_actions and self.current_node in self.current_route.source :
                         nod_ind = self.current_route.source.index(self.current_node)
-                        next_action, target = self.find_action(
-                            self.current_route.source[nod_ind],
-                            self.current_route.edge_id[nod_ind],
-                        )
-                        if next_action in self.move_base_actions:
-                            self.goal_reached = True
+                        next_action, target = self.find_action(self.current_route.source[nod_ind], self.current_route.edge_id[nod_ind])
+                        if next_action in self.move_base_actions :
+                            self.goal_reached=True
                         else:
-                            if self.current_node != self.current_target:
-                                # This means that the robot will try to execute the policies again which means navigating to the waypoint
-                                self.goal_failed = True
+                            if self.current_node != self.current_target :
+                                #This means that the robot will try to execute the policies again which means navigating to the waypoint
+                                self.goal_failed=True
+
 
     def get_edge(self, orig, dest, a):
         found = False
@@ -374,7 +318,7 @@
         for i in self.curr_tmap.nodes:
             if i.name == orig:
                 for j in i.edges:
-                    if j.node == dest and j.action == a:
+                    if j.node == dest and j.action == a :
                         found = True
                         edge = j
                         break
@@ -383,12 +327,12 @@
 
         return edge
 
+
     """
      Execute CallBack
 
      This Functions is called when the Action Server is called
     """
-
     def executeCallback(self, goal):
         self.cancelled = False
         self.preempted = False
@@ -397,25 +341,26 @@
 
         result = self.followRoute(goal.route)
 
-        if not self.cancelled:
+        if not self.cancelled :
             self._result.success = result
-            # self._feedback.route_status = self.current_node
-            # self._as.publish_feedback(self._feedback)
+            #self._feedback.route_status = self.current_node
+            #self._as.publish_feedback(self._feedback)
             if result:
                 self._as.set_succeeded(self._result)
-            else:
+            else :
                 self._as.set_aborted(self._result)
         else:
-            if self.preempted:
+            if self.preempted :
                 self._result.success = False
                 self._as.set_preempted(self._result)
-            else:
+            else :
                 self._result.success = False
                 self._as.set_aborted(self._result)
-        # self._feedback.route_status = 'Starting...'
-        # self._as.publish_feedback(self._feedback)
-        # rospy.loginfo('%s: Navigating From %s to %s', self._action_name, self.closest_node, goal.target)
-        # self.navigate(goal.target)
+        #self._feedback.route_status = 'Starting...'
+        #self._as.publish_feedback(self._feedback)
+        #rospy.loginfo('%s: Navigating From %s to %s', self._action_name, self.closest_node, goal.target)
+        #self.navigate(goal.target)
+
 
     def edgeReconfigureManager(self, edge_id):
         """
@@ -424,9 +369,9 @@
         Checks if an edge requires reconfiguration of the
         """
 
-        #        print self.edge_groups
-
-        edge_group = "none"
+#        print self.edge_groups
+
+        edge_group = 'none'
         for group in self.edge_groups:
             print "Check Edge: ", edge_id, "in ", group
             if edge_id in self.edge_groups[group]["edges"]:
@@ -436,116 +381,102 @@
         print "current group: ", self.current_edge_group
         print "edge group: ", edge_group
 
-        if edge_group is not self.current_edge_group:  # and edge_group != 'none':
+        if edge_group is not self.current_edge_group: # and edge_group != 'none':
             print "RECONFIGURING EDGE: ", edge_id
             print "TO ", edge_group
             try:
-                rospy.wait_for_service("reconf_at_edges", timeout=3)
-                reconf_at_edges = rospy.ServiceProxy("reconf_at_edges", ReconfAtEdges)
+                rospy.wait_for_service('reconf_at_edges', timeout=3)
+                reconf_at_edges = rospy.ServiceProxy('reconf_at_edges', ReconfAtEdges)
                 resp1 = reconf_at_edges(edge_id)
                 print resp1.success
-                if resp1.success:  # set current_edge_group only if successful
+                if resp1.success: # set current_edge_group only if successful
                     self.current_edge_group = edge_group
             except rospy.ServiceException, e:
-                rospy.logerr("Service call failed: %s" % e)
+                rospy.logerr("Service call failed: %s"%e)
         print "-------"
 
+
+
     """
      Follow Route
 
     """
-
     def followRoute(self, route):
 
-        #        for i in range(0, len(route.source)):
-        #            action = self.find_action(route.source[i], route.target[i])
-        #            print '%s -(%s)-> %s' %(route.source[i], action, route.target[i])
+#        for i in range(0, len(route.source)):
+#            action = self.find_action(route.source[i], route.target[i])
+#            print '%s -(%s)-> %s' %(route.source[i], action, route.target[i])
+
 
         # If the robot is not on a node navigate to closest node
-        #        if self.current_node == 'none' :
-        #            rospy.loginfo('Do move_base to %s' %self.closest_node)#(route.source[0])
-        #            result=self.navigate_to('move_base',self.closest_node)
-
-        # if self.current_node in route.source:
+#        if self.current_node == 'none' :
+#            rospy.loginfo('Do move_base to %s' %self.closest_node)#(route.source[0])
+#            result=self.navigate_to('move_base',self.closest_node)
+
+
+
+        #if self.current_node in route.source:
 
         # execute policies
-        result = self.execute_policy(route)
-
-        # result=True
+        result=self.execute_policy(route)
+
+
+        #result=True
         return result
 
+
     """
      Execute Policy
 
     """
-
     def execute_policy(self, route):
-        keep_executing = (
-            True  # Flag Variable to remain in loop until all conditions are met
-        )
+        keep_executing=True  # Flag Variable to remain in loop until all conditions are met
         success = True
 
         self.current_route = route
-        self.navigation_activated = True
-        no_reset = False
-
-        #        print "---------------------------------------------------------"
-        #        print "HERE WE GO AGAIN"
-        #        print "---------------------------------------------------------"
-        while keep_executing:
-            #            print "#####################################################"
-            rospy.loginfo(
-                "Navigating from %s: %d tries", self.current_node, self.nfails
-            )
-            #            print "#####################################################"
-            if self.current_node in route.source and not self.cancelled:
+        self.navigation_activated=True
+        no_reset=False
+
+#        print "---------------------------------------------------------"
+#        print "HERE WE GO AGAIN"
+#        print "---------------------------------------------------------"
+        while keep_executing :
+#            print "#####################################################"
+            rospy.loginfo("Navigating from %s: %d tries", self.current_node,self.nfails)
+#            print "#####################################################"
+            if self.current_node in route.source and not self.cancelled :
                 rospy.loginfo("case A")
                 # If there is an action associated to the current node and action server not preempted or aborted
-                if success:
-                    # rospy.loginfo("case A.1")
-                    if (
-                        no_reset
-                    ):  # if previous action was just navigate to waypoint before trying no move_base action do not reset fail counter
-                        no_reset = False
+                if success :
+                    #rospy.loginfo("case A.1")
+                    if no_reset:        #if previous action was just navigate to waypoint before trying no move_base action do not reset fail counter
+                        no_reset=False
                     else:
-                        self.nfails = 0
+                        self.nfails=0
                     nod_ind = route.source.index(self.current_node)
-                    #                    self.current_action = self.find_action(route.source[nod_ind], route.target[nod_ind])
-                    self.current_action, target = self.find_action(
-                        route.source[nod_ind], route.edge_id[nod_ind]
-                    )
-
-                    if self.current_action != "none":
+#                    self.current_action = self.find_action(route.source[nod_ind], route.target[nod_ind])
+                    self.current_action, target = self.find_action(route.source[nod_ind], route.edge_id[nod_ind])
+
+                    if self.current_action != 'none':
                         # There is an edge between these two nodes
-                        rospy.loginfo(
-                            "%s -(%s)-> %s"
-                            % (route.source[nod_ind], self.current_action, target)
-                        )
-                        success = self.navigate_to(self.current_action, target)
+                        rospy.loginfo('%s -(%s)-> %s' %(route.source[nod_ind], self.current_action, target))
+                        success=self.navigate_to(self.current_action, target)
                     else:
                         # There is NO edge between these two nodes so abort the execution
                         success = False
                         keep_executing = False
-                        rospy.loginfo(
-                            "There is NO edge %s will ABORT policy execution",
-                            route.edge_id[nod_ind],
-                        )
-                        # rospy.loginfo("There is NO edge between %s and %s will ABORT policy execution",route.source[nod_ind], route.target[nod_ind])
-                else:
-                    # print "case A.2"
-                    if self.nfails < self.n_tries:
+                        rospy.loginfo("There is NO edge %s will ABORT policy execution", route.edge_id[nod_ind])
+                        #rospy.loginfo("There is NO edge between %s and %s will ABORT policy execution",route.source[nod_ind], route.target[nod_ind])
+                else :
+                    #print "case A.2"
+                    if self.nfails < self.n_tries :
                         nod_ind = route.source.index(self.current_node)
-                        #                        action = self.find_action(route.source[nod_ind], route.target[nod_ind])
-                        action, target = self.find_action(
-                            route.source[nod_ind], route.edge_id[nod_ind]
-                        )
-                        if action != "none":
+#                        action = self.find_action(route.source[nod_ind], route.target[nod_ind])
+                        action, target = self.find_action(route.source[nod_ind], route.edge_id[nod_ind])
+                        if action != 'none':
                             self.current_action = action
-                            rospy.loginfo(
-                                "%s -(%s)-> %s"
-                                % (route.source[nod_ind], self.current_action, target)
-                            )
-                            success = self.navigate_to(self.current_action, target)
+                            rospy.loginfo('%s -(%s)-> %s' %(route.source[nod_ind], self.current_action, target))
+                            success=self.navigate_to(self.current_action,target)
                         else:
                             success = False
                             keep_executing = False
@@ -553,130 +484,106 @@
                         success = False
                         keep_executing = False
 
-            else:
-                # rospy.loginfo("case B")
+            else :
+                #rospy.loginfo("case B")
                 if self.cancelled:
                     print "case B.1"
                     # Execution was preempted or aborted
                     success = False
                     keep_executing = False
                     break
-                else:
-                    # print "case B.2"
+                else :
+                    #print "case B.2"
                     # No action associated with current node
-                    # print "%s not in:" %self.current_node
-                    # print route.source
-                    if self.current_node == "none":
-                        # print "case B.2.1"
+                    #print "%s not in:" %self.current_node
+                    #print route.source
+                    if self.current_node == 'none' :
+                        #print "case B.2.1"
                         # if current_node is none then is a failure
-                        if self.nfails < self.n_tries:
-                            if self.closest_node in route.source:
+                        if self.nfails < self.n_tries :
+                            if self.closest_node in route.source :
                                 # Retry using policy from closest node
                                 nod_ind = route.source.index(self.closest_node)
-                                # action = self.find_action(route.source[nod_ind], route.target[nod_ind])
-                                action, target = self.find_action(
-                                    route.source[nod_ind], route.edge_id[nod_ind]
-                                )
-                                if action != "none":
-                                    if action in self.move_base_actions:
+                                #action = self.find_action(route.source[nod_ind], route.target[nod_ind])
+                                action, target = self.find_action(route.source[nod_ind], route.edge_id[nod_ind])
+                                if action != 'none':
+                                    if action in self.move_base_actions :
                                         rospy.loginfo("case B.2")
                                         # If closest_node and its target are connected by move_base type action nvigate to target
                                         self.current_action = action
-                                        rospy.loginfo(
-                                            "%s -(%s)-> %s"
-                                            % (
-                                                route.source[nod_ind],
-                                                self.current_action,
-                                                target,
-                                            )
-                                        )
-                                        success = self.navigate_to(
-                                            self.current_action, target
-                                        )
+                                        rospy.loginfo('%s -(%s)-> %s' %(route.source[nod_ind], self.current_action, target))
+                                        success=self.navigate_to(self.current_action,target)
                                     else:
                                         rospy.loginfo("case B.3")
                                         # If closest_node and its target are not connected by move_base type action navigate to closest_node
-                                        rospy.loginfo(
-                                            "Do move_base to %s" % self.closest_node
-                                        )  # (route.source[0])
-                                        self.current_action = "move_base"
-                                        success = self.navigate_to(
-                                            self.current_action, self.closest_node
-                                        )
-                                        # if previous action was just navigate to waypoint before trying no move_base action do not reset fail counter
-                                        no_reset = True
+                                        rospy.loginfo('Do move_base to %s' %self.closest_node)#(route.source[0])
+                                        self.current_action = 'move_base'
+                                        success=self.navigate_to(self.current_action,self.closest_node)
+                                        #if previous action was just navigate to waypoint before trying no move_base action do not reset fail counter
+                                        no_reset=True
                                 else:
                                     rospy.loginfo("case C")
                                     # No edge between Closest Node and its target Abort execution
                                     success = False
                                     keep_executing = False
-                                    rospy.loginfo(
-                                        "There is NO edge %s will ABORT policy execution",
-                                        route.edge_id[nod_ind],
-                                    )
+                                    rospy.loginfo("There is NO edge %s will ABORT policy execution", route.edge_id[nod_ind])
                                     break
-                            else:
+                            else :
                                 rospy.loginfo("case D")
                                 # Closest node not in route navigate to it (if it suceeds policy execution will be successful)
-                                rospy.loginfo("Do move_base to %s" % self.closest_node)
-                                self.current_action = "move_base"
-                                success = self.navigate_to(
-                                    self.current_action, self.closest_node
-                                )
+                                rospy.loginfo('Do move_base to %s' %self.closest_node)
+                                self.current_action = 'move_base'
+                                success=self.navigate_to(self.current_action,self.closest_node)
                         else:
-                            # Maximun number of failures exceeded
+                            #Maximun number of failures exceeded
                             success = False
                             keep_executing = False
-                    else:
+                    else :
                         rospy.loginfo("case D.1")
-                        # print "case B.2.2"
+                        #print "case B.2.2"
                         # Current node not in route so policy execution was successful
                         cl_node = get_node(self.curr_tmap, self.closest_node)
-                        if (
-                            no_reset
-                        ):  # if previous action was just navigate to waypoint before trying no move_base action do not reset fail counter
-                            no_reset = False
+                        if no_reset:  #if previous action was just navigate to waypoint before trying no move_base action do not reset fail counter
+                            no_reset=False
                         else:
-                            self.nfails = 0
+                            self.nfails=0
 
                         if not cl_node.localise_by_topic:
-                            if self.nfails < self.n_tries:
-                                rospy.loginfo("Do move_base to %s" % self.current_node)
-                                self.current_action = "move_base"
-                                success = self.navigate_to(
-                                    self.current_action, self.current_node
-                                )
-                                if success:
+                            if self.nfails < self.n_tries :
+                                rospy.loginfo('Do move_base to %s' %self.current_node)
+                                self.current_action = 'move_base'
+                                success=self.navigate_to(self.current_action,self.current_node)
+                                if success :
                                     keep_executing = False
                             else:
                                 keep_executing = False
                         else:
-                            rospy.loginfo(
-                                "Policy was successful %s" % self.current_node
-                            )
-                            # self.current_action = 'move_base'
-                            success = True  # self.navigate_to(self.current_action,self.current_node)
-                            if success:
+                            rospy.loginfo('Policy was successful %s' %self.current_node)
+                            #self.current_action = 'move_base'
+                            success=True #self.navigate_to(self.current_action,self.current_node)
+                            if success :
                                 keep_executing = False
 
             rospy.sleep(rospy.Duration.from_sec(0.1))
         self.navigation_activated = False
         self.current_route = None
-        self.nfails = 0
+        self.nfails=0
         return success
 
+
+
     """
      Find Action
 
     """
-    #    def find_action(self, source, target):
+#    def find_action(self, source, target):
     def find_action(self, source, edge_id):
-        # print 'Searching for action between: %s -> %s' %(source, target)
+        #print 'Searching for action between: %s -> %s' %(source, target)
         found = False
-        action = "none"
-        target = "none"
+        action = 'none'
+        target = 'none'
         for i in self.lnodes:
-            if i.name == source:
+            if i.name == source :
                 for j in i.edges:
                     if j.edge_id == edge_id:
                         action = j.action
@@ -685,59 +592,59 @@
         if not found:
             self.publish_feedback(GoalStatus.ABORTED)
             rospy.logwarn("source node not found")
-        return action, target
+        return action,target
+
+
+
 
     """
      Navigate to
 
     """
-
     def navigate_to(self, action, node):
-        self.current_target = node
+        self.current_target=node
         node_in_route = False
         found = False
-        tolerance = 0.0
-        ytolerance = 0.0
+        tolerance=0.0
+        ytolerance= 0.0
         for i in self.lnodes:
-            if i.name == node:
+            if i.name == node :
                 found = True
-                target_pose = i.pose  # [0]
-                tolerance = i.xy_goal_tolerance
-                ytolerance = i.yaw_goal_tolerance
+                target_pose = i.pose#[0]
+                tolerance=i.xy_goal_tolerance
+                ytolerance= i.yaw_goal_tolerance
                 break
 
-        # temporary safety measures (Until all maps are updated)
+        #temporary safety measures (Until all maps are updated)
         if tolerance == 0.0:
             tolerance = 0.48
         if ytolerance == 0.0:
             ytolerance = 0.087266
 
-        if self.current_route != None:
+        if self.current_route != None :
             if node in self.current_route.source:
                 routeind = self.current_route.source.index(node)
-                next_action, next_node = self.find_action(
-                    node, self.current_route.edge_id[routeind]
-                )
+                next_action, next_node = self.find_action(node, self.current_route.edge_id[routeind])
                 node_in_route = True
-                # print "Next goal (%s) is the %d node in route" %(node,routeind)
-                # print "Next Edge %s, Next Action %s" %(self.current_route.edge_id[routeind],next_action)
-            else:
-                next_action = "none"
+                #print "Next goal (%s) is the %d node in route" %(node,routeind)
+                #print "Next Edge %s, Next Action %s" %(self.current_route.edge_id[routeind],next_action)
+            else :
+                next_action = 'none'
                 node_in_route = False
-                # print "Next goal NOT on route"
+                #print "Next goal NOT on route"
         else:
-            next_action = "none"
+            next_action = 'none'
             node_in_route = False
-            # print "no route"
+            #print "no route"
 
         if found:
             self.current_action = action
 
-            # self.stat=nav_stats(route[rindex].name, route[rindex+1].name, self.topol_map, edg)
+            #self.stat=nav_stats(route[rindex].name, route[rindex+1].name, self.topol_map, edg)
             # Creating Navigation Object
-            edg = self.get_edge(self.current_node, node, action)
+            edg= self.get_edge(self.current_node, node, action)
             if edg is None:
-                edge_id = "none"
+                edge_id = 'none'
                 top_vel = 0.55
             else:
                 edge_id = edg.edge_id
@@ -746,36 +653,19 @@
                 else:
                     top_vel = 0.55
 
-            self.stat = nav_stats(self.current_node, node, self.topol_map, edge_id)
-            # dt_text=self.stat.get_start_time_str()
-
-            if action in self.move_base_actions and node_in_route:
-                rospy.set_param(
-                    "move_base/NavfnROS/default_tolerance", tolerance / math.sqrt(2)
-                )
-
-            if next_action in self.move_base_actions:
-                params = {
-                    "yaw_goal_tolerance": 6.28318531,
-                    "max_vel_x": top_vel,
-                    "max_vel_trans": top_vel,
-                    "max_trans_vel": top_vel,
-                }  # 360 degrees tolerance
+            self.stat=nav_stats(self.current_node, node, self.topol_map, edge_id)
+            #dt_text=self.stat.get_start_time_str()
+
+            if action in self.move_base_actions and node_in_route :
+                rospy.set_param("move_base/NavfnROS/default_tolerance",tolerance/math.sqrt(2))
+
+            if next_action in self.move_base_actions :
+                params = { 'yaw_goal_tolerance' : 6.28318531, 'max_vel_x':top_vel, 'max_vel_trans':top_vel, 'max_trans_vel':top_vel}   #360 degrees tolerance
             else:
-                if next_action == "none":  # Next node is the final destination
-                    params = {
-                        "yaw_goal_tolerance": ytolerance,
-                        "max_vel_x": top_vel,
-                        "max_vel_trans": top_vel,
-                        "max_trans_vel": top_vel,
-                    }  # Node predetermined tolerance
-                else:  # Next action not move_base type
-                    params = {
-                        "yaw_goal_tolerance": 0.523598776,
-                        "max_vel_x": top_vel,
-                        "max_vel_trans": top_vel,
-                        "max_trans_vel": top_vel,
-                    }  # 30 degrees tolerance
+                if next_action == 'none':                                                #Next node is the final destination
+                    params = { 'yaw_goal_tolerance' : ytolerance, 'max_vel_x':top_vel, 'max_vel_trans':top_vel, 'max_trans_vel':top_vel} #Node predetermined tolerance
+                else:                                                                    # Next action not move_base type
+                    params = { 'yaw_goal_tolerance' : 0.523598776, 'max_vel_x':top_vel, 'max_vel_trans':top_vel, 'max_trans_vel':top_vel}   #30 degrees tolerance
 
             if action in self.move_base_actions:
                 self.reconfigure_movebase_params(action, params)
@@ -788,36 +678,37 @@
             if action in self.move_base_actions:
                 self.reset_reconfigure_params(action)
 
-            rospy.set_param("move_base/NavfnROS/default_tolerance", 0.0)
+            rospy.set_param("move_base/NavfnROS/default_tolerance",0.0)
 
             self.stat.set_ended(self.current_node)
 
-            if succeeded:
+
+            if succeeded :
                 rospy.loginfo("navigation finished successfully")
-                self.stat.status = "success"
+                self.stat.status= "success"
                 self.publish_feedback(GoalStatus.SUCCEEDED)
-            else:
+            else :
                 if self.cancelled:
                     rospy.loginfo("Fatal fail")
-                    self.stat.status = "fatal"
+                    self.stat.status= "fatal"
                     self.publish_feedback(GoalStatus.PREEMPTED)
                 else:
                     rospy.loginfo("navigation failed")
-                    self.stat.status = "failed"
-                    self.nfails += 1
+                    self.stat.status= "failed"
+                    self.nfails+=1
                     if self.nfails >= self.n_tries:
                         self.publish_feedback(GoalStatus.ABORTED)
             self.publish_stats()
-            # Publish Feedback
-        else:
+                   #Publish Feedback
+        else :
             # That node is not on the map
             succeeded = False
         return succeeded
 
     def publish_feedback(self, nav_outcome):
-        if self.current_node == "none":  # Happens due to lag in fetch system
+        if self.current_node == 'none': #Happens due to lag in fetch system
             rospy.sleep(0.5)
-            if self.current_node == "none":
+            if self.current_node == 'none':
                 self._feedback.current_wp = self.closest_node
             else:
                 self._feedback.current_wp = self.current_node
@@ -830,41 +721,38 @@
      Monitored Navigation
 
     """
-
     def monitored_navigation(self, pose, command):
         succeeded = True
-        goal = MonitoredNavigationGoal()
-        goal.action_server = command
+        goal=MonitoredNavigationGoal()
+        goal.action_server=command
         goal.target_pose.header.frame_id = "map"
         goal.target_pose.header.stamp = rospy.get_rostime()
         goal.target_pose.pose = pose
 
-        self.goal_reached = False
-        self.goal_failed = False
+        self.goal_reached=False
+        self.goal_failed=False
         self.monNavClient.send_goal(goal)
-        status = self.monNavClient.get_state()
-
-        while (
-            (status == GoalStatus.ACTIVE or status == GoalStatus.PENDING)
-            and not self.cancelled
-            and not self.goal_reached
-            and not self.goal_failed
-        ):
-            status = self.monNavClient.get_state()
+        status=self.monNavClient.get_state()
+
+        while (status == GoalStatus.ACTIVE or status == GoalStatus.PENDING) and not self.cancelled and not self.goal_reached and not self.goal_failed :
+            status=self.monNavClient.get_state()
             rospy.sleep(rospy.Duration.from_sec(0.05))
+
+
 
         if status == GoalStatus.SUCCEEDED or self.goal_reached:
             succeeded = True
         else:
-            succeeded = False  # preempted nav in order to send a new goal, i.e., from the topo nav pov the navigation succeeded
+            succeeded = False #preempted nav in order to send a new goal, i.e., from the topo nav pov the navigation succeeded
 
         return (succeeded, status)
 
+
+
     """
      Publish Stats
 
     """
-
     def publish_stats(self):
         pubst = NavStatistics()
         pubst.edge_id = self.stat.edge_id
@@ -876,35 +764,28 @@
         pubst.time_to_waypoint = self.stat.time_to_wp
         pubst.operation_time = self.stat.operation_time
         pubst.date_started = self.stat.get_start_time_str()
-        pubst.date_at_node = self.stat.date_at_node.strftime(
-            "%A, %B %d %Y, at %H:%M:%S hours"
-        )
+        pubst.date_at_node = self.stat.date_at_node.strftime('%A, %B %d %Y, at %H:%M:%S hours')
         pubst.date_finished = self.stat.get_finish_time_str()
         self.stats_pub.publish(pubst)
 
-    #        meta = {}
-    #        meta["type"] = "Topological Navigation Stat"
-    #        meta["epoch"] = calendar.timegm(self.stat.date_at_node.timetuple())
-    #        meta["date"] = self.stat.date_at_node.strftime('%A, %B %d %Y, at %H:%M:%S hours')
-    #        meta["pointset"] = self.stat.topological_map
-    #
-    #        msg_store = MessageStoreProxy(collection='nav_stats')
-    #        msg_store.insert(pubst,meta)
+#        meta = {}
+#        meta["type"] = "Topological Navigation Stat"
+#        meta["epoch"] = calendar.timegm(self.stat.date_at_node.timetuple())
+#        meta["date"] = self.stat.date_at_node.strftime('%A, %B %d %Y, at %H:%M:%S hours')
+#        meta["pointset"] = self.stat.topological_map
+#
+#        msg_store = MessageStoreProxy(collection='nav_stats')
+#        msg_store.insert(pubst,meta)
+
 
     """
      Map CallBack
 
     """
-
-    def MapCallback(self, msg):
-        if not self.use_tmap2:
-            self.topol_map = msg.name
-            self.lnodes = msg.nodes
-            self.curr_tmap = msg
-        else:
-            self.lnodes = json.loads(msg.nodes)
-            self.topol_map = json.loads(msg.name)
-            self.curr_tmap = json.loads(msg.data)
+    def MapCallback(self, msg) :
+        self.topol_map = msg.name
+        self.lnodes = msg.nodes
+        self.curr_tmap = msg
         for i in self.lnodes:
             for j in i.edges:
                 if j.action not in self.needed_actions:
@@ -914,8 +795,12 @@
      Node Shutdown CallBack
 
     """
-
     def _on_node_shutdown(self):
         self.cancelled = True
         for mb_action in self.move_base_actions:
-            self.reset_reconfigure_params(mb_action)+            self.reset_reconfigure_params(mb_action)
+
+if __name__ == '__main__':
+    mode="normal"
+    rospy.init_node('execute_policy_mode')
+    server = PolicyExecutionServer()